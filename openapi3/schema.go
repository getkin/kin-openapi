package openapi3

import (
	"bytes"
	"context"
	"encoding/json"
	"errors"
	"fmt"
	"math"
	"math/big"
	"regexp"
	"strconv"
	"unicode/utf16"

	"github.com/getkin/kin-openapi/jsoninfo"
)

var (
	// SchemaErrorDetailsDisabled disables printing of details about schema errors.
	SchemaErrorDetailsDisabled = false

	//SchemaFormatValidationDisabled disables validation of schema type formats.
	SchemaFormatValidationDisabled = false

	errSchema = errors.New("Input does not match the schema")

	ErrSchemaInputNaN = errors.New("NaN is not allowed")
	ErrSchemaInputInf = errors.New("Inf is not allowed")
)

// Float64Ptr is a helper for defining OpenAPI schemas.
func Float64Ptr(value float64) *float64 {
	return &value
}

// BoolPtr is a helper for defining OpenAPI schemas.
func BoolPtr(value bool) *bool {
	return &value
}

// Int64Ptr is a helper for defining OpenAPI schemas.
func Int64Ptr(value int64) *int64 {
	return &value
}

// Uint64Ptr is a helper for defining OpenAPI schemas.
func Uint64Ptr(value uint64) *uint64 {
	return &value
}

// Schema is specified by OpenAPI/Swagger 3.0 standard.
type Schema struct {
	ExtensionProps

	OneOf        []*SchemaRef  `json:"oneOf,omitempty" yaml:"oneOf,omitempty"`
	AnyOf        []*SchemaRef  `json:"anyOf,omitempty" yaml:"anyOf,omitempty"`
	AllOf        []*SchemaRef  `json:"allOf,omitempty" yaml:"allOf,omitempty"`
	Not          *SchemaRef    `json:"not,omitempty" yaml:"not,omitempty"`
	Type         string        `json:"type,omitempty" yaml:"type,omitempty"`
	Title        string        `json:"title,omitempty" yaml:"title,omitempty"`
	Format       string        `json:"format,omitempty" yaml:"format,omitempty"`
	Description  string        `json:"description,omitempty" yaml:"description,omitempty"`
	Enum         []interface{} `json:"enum,omitempty" yaml:"enum,omitempty"`
	Default      interface{}   `json:"default,omitempty" yaml:"default,omitempty"`
	Example      interface{}   `json:"example,omitempty" yaml:"example,omitempty"`
	ExternalDocs *ExternalDocs `json:"externalDocs,omitempty" yaml:"externalDocs,omitempty"`

	// Object-related, here for struct compactness
	AdditionalPropertiesAllowed *bool `json:"-" multijson:"additionalProperties,omitempty" yaml:"-"`
	// Array-related, here for struct compactness
	UniqueItems bool `json:"uniqueItems,omitempty" yaml:"uniqueItems,omitempty"`
	// Number-related, here for struct compactness
	ExclusiveMin bool `json:"exclusiveMinimum,omitempty" yaml:"exclusiveMinimum,omitempty"`
	ExclusiveMax bool `json:"exclusiveMaximum,omitempty" yaml:"exclusiveMaximum,omitempty"`
	// Properties
	Nullable        bool        `json:"nullable,omitempty" yaml:"nullable,omitempty"`
	ReadOnly        bool        `json:"readOnly,omitempty" yaml:"readOnly,omitempty"`
	WriteOnly       bool        `json:"writeOnly,omitempty" yaml:"writeOnly,omitempty"`
	AllowEmptyValue bool        `json:"allowEmptyValue,omitempty" yaml:"allowEmptyValue,omitempty"`
	XML             interface{} `json:"xml,omitempty" yaml:"xml,omitempty"`
	Deprecated      bool        `json:"deprecated,omitempty" yaml:"deprecated,omitempty"`

	// Number
	Min        *float64 `json:"minimum,omitempty" yaml:"minimum,omitempty"`
	Max        *float64 `json:"maximum,omitempty" yaml:"maximum,omitempty"`
	MultipleOf *float64 `json:"multipleOf,omitempty" yaml:"multipleOf,omitempty"`

	// String
	MinLength       uint64  `json:"minLength,omitempty" yaml:"minLength,omitempty"`
	MaxLength       *uint64 `json:"maxLength,omitempty" yaml:"maxLength,omitempty"`
	Pattern         string  `json:"pattern,omitempty" yaml:"pattern,omitempty"`
	compiledPattern *compiledPattern

	// Array
	MinItems uint64     `json:"minItems,omitempty" yaml:"minItems,omitempty"`
	MaxItems *uint64    `json:"maxItems,omitempty" yaml:"maxItems,omitempty"`
	Items    *SchemaRef `json:"items,omitempty" yaml:"items,omitempty"`

	// Object
	Required             []string              `json:"required,omitempty" yaml:"required,omitempty"`
	Properties           map[string]*SchemaRef `json:"properties,omitempty" yaml:"properties,omitempty"`
	MinProps             uint64                `json:"minProperties,omitempty" yaml:"minProperties,omitempty"`
	MaxProps             *uint64               `json:"maxProperties,omitempty" yaml:"maxProperties,omitempty"`
	AdditionalProperties *SchemaRef            `json:"-" multijson:"additionalProperties,omitempty" yaml:"-"`
	Discriminator        *Discriminator        `json:"discriminator,omitempty" yaml:"discriminator,omitempty"`
}

func NewSchema() *Schema {
	return &Schema{}
}

func (schema *Schema) MarshalJSON() ([]byte, error) {
	return jsoninfo.MarshalStrictStruct(schema)
}

func (schema *Schema) UnmarshalJSON(data []byte) error {
	return jsoninfo.UnmarshalStrictStruct(data, schema)
}

func (schema *Schema) NewRef() *SchemaRef {
	return &SchemaRef{
		Value: schema,
	}
}

func NewOneOfSchema(schemas ...*Schema) *Schema {
	refs := make([]*SchemaRef, 0, len(schemas))
	for _, schema := range schemas {
		refs = append(refs, &SchemaRef{Value: schema})
	}
	return &Schema{
		OneOf: refs,
	}
}

func NewAnyOfSchema(schemas ...*Schema) *Schema {
	refs := make([]*SchemaRef, 0, len(schemas))
	for _, schema := range schemas {
		refs = append(refs, &SchemaRef{Value: schema})
	}
	return &Schema{
		AnyOf: refs,
	}
}

func NewAllOfSchema(schemas ...*Schema) *Schema {
	refs := make([]*SchemaRef, 0, len(schemas))
	for _, schema := range schemas {
		refs = append(refs, &SchemaRef{Value: schema})
	}
	return &Schema{
		AllOf: refs,
	}
}

func NewBoolSchema() *Schema {
	return &Schema{
		Type: "boolean",
	}
}

func NewFloat64Schema() *Schema {
	return &Schema{
		Type: "number",
	}
}

func NewIntegerSchema() *Schema {
	return &Schema{
		Type: "integer",
	}
}

func NewInt32Schema() *Schema {
	return &Schema{
		Type:   "integer",
		Format: "int32",
	}
}

func NewInt64Schema() *Schema {
	return &Schema{
		Type:   "integer",
		Format: "int64",
	}
}

func NewStringSchema() *Schema {
	return &Schema{
		Type: "string",
	}
}

func NewDateTimeSchema() *Schema {
	return &Schema{
		Type:   "string",
		Format: "date-time",
	}
}

func NewUUIDSchema() *Schema {
	return &Schema{
		Type:   "string",
		Format: "uuid",
	}
}

func NewBytesSchema() *Schema {
	return &Schema{
		Type:   "string",
		Format: "byte",
	}
}

func NewArraySchema() *Schema {
	return &Schema{
		Type: "array",
	}
}

func NewObjectSchema() *Schema {
	return &Schema{
		Type:       "object",
		Properties: make(map[string]*SchemaRef),
	}
}

type compiledPattern struct {
	Regexp    *regexp.Regexp
	ErrReason string
}

func (schema *Schema) WithNullable() *Schema {
	schema.Nullable = true
	return schema
}

func (schema *Schema) WithMin(value float64) *Schema {
	schema.Min = &value
	return schema
}

func (schema *Schema) WithMax(value float64) *Schema {
	schema.Max = &value
	return schema
}
func (schema *Schema) WithExclusiveMin(value bool) *Schema {
	schema.ExclusiveMin = value
	return schema
}

func (schema *Schema) WithExclusiveMax(value bool) *Schema {
	schema.ExclusiveMax = value
	return schema
}

func (schema *Schema) WithEnum(values ...interface{}) *Schema {
	schema.Enum = values
	return schema
}

func (schema *Schema) WithDefault(defaultValue interface{}) *Schema {
	schema.Default = defaultValue
	return schema
}

func (schema *Schema) WithFormat(value string) *Schema {
	schema.Format = value
	return schema
}

func (schema *Schema) WithLength(i int64) *Schema {
	n := uint64(i)
	schema.MinLength = n
	schema.MaxLength = &n
	return schema
}

func (schema *Schema) WithMinLength(i int64) *Schema {
	n := uint64(i)
	schema.MinLength = n
	return schema
}

func (schema *Schema) WithMaxLength(i int64) *Schema {
	n := uint64(i)
	schema.MaxLength = &n
	return schema
}

func (schema *Schema) WithLengthDecodedBase64(i int64) *Schema {
	n := uint64(i)
	v := (n*8 + 5) / 6
	schema.MinLength = v
	schema.MaxLength = &v
	return schema
}

func (schema *Schema) WithMinLengthDecodedBase64(i int64) *Schema {
	n := uint64(i)
	schema.MinLength = (n*8 + 5) / 6
	return schema
}

func (schema *Schema) WithMaxLengthDecodedBase64(i int64) *Schema {
	n := uint64(i)
	schema.MinLength = (n*8 + 5) / 6
	return schema
}

func (schema *Schema) WithPattern(pattern string) *Schema {
	schema.Pattern = pattern
	return schema
}

func (schema *Schema) WithItems(value *Schema) *Schema {
	schema.Items = &SchemaRef{
		Value: value,
	}
	return schema
}

func (schema *Schema) WithMinItems(i int64) *Schema {
	n := uint64(i)
	schema.MinItems = n
	return schema
}

func (schema *Schema) WithMaxItems(i int64) *Schema {
	n := uint64(i)
	schema.MaxItems = &n
	return schema
}

func (schema *Schema) WithUniqueItems(unique bool) *Schema {
	schema.UniqueItems = unique
	return schema
}

func (schema *Schema) WithProperty(name string, propertySchema *Schema) *Schema {
	return schema.WithPropertyRef(name, &SchemaRef{
		Value: propertySchema,
	})
}

func (schema *Schema) WithPropertyRef(name string, ref *SchemaRef) *Schema {
	properties := schema.Properties
	if properties == nil {
		properties = make(map[string]*SchemaRef)
		schema.Properties = properties
	}
	properties[name] = ref
	return schema
}

func (schema *Schema) WithProperties(properties map[string]*Schema) *Schema {
	result := make(map[string]*SchemaRef, len(properties))
	for k, v := range properties {
		result[k] = &SchemaRef{
			Value: v,
		}
	}
	schema.Properties = result
	return schema
}

func (schema *Schema) WithMinProperties(i int64) *Schema {
	n := uint64(i)
	schema.MinProps = n
	return schema
}

func (schema *Schema) WithMaxProperties(i int64) *Schema {
	n := uint64(i)
	schema.MaxProps = &n
	return schema
}

func (schema *Schema) WithAnyAdditionalProperties() *Schema {
	schema.AdditionalProperties = nil
	t := true
	schema.AdditionalPropertiesAllowed = &t
	return schema
}

func (schema *Schema) WithAdditionalProperties(v *Schema) *Schema {
	if v == nil {
		schema.AdditionalProperties = nil
	} else {
		schema.AdditionalProperties = &SchemaRef{
			Value: v,
		}
	}
	return schema
}

func (schema *Schema) IsEmpty() bool {
	if schema.Type != "" || schema.Format != "" || len(schema.Enum) != 0 ||
		schema.UniqueItems || schema.ExclusiveMin || schema.ExclusiveMax ||
		schema.Nullable || schema.ReadOnly || schema.WriteOnly || schema.AllowEmptyValue ||
		schema.Min != nil || schema.Max != nil || schema.MultipleOf != nil ||
		schema.MinLength != 0 || schema.MaxLength != nil || schema.Pattern != "" ||
		schema.MinItems != 0 || schema.MaxItems != nil ||
		len(schema.Required) != 0 ||
		schema.MinProps != 0 || schema.MaxProps != nil {
		return false
	}
	if n := schema.Not; n != nil && !n.Value.IsEmpty() {
		return false
	}
	if ap := schema.AdditionalProperties; ap != nil && !ap.Value.IsEmpty() {
		return false
	}
	if apa := schema.AdditionalPropertiesAllowed; apa != nil && !*apa {
		return false
	}
	if items := schema.Items; items != nil && !items.Value.IsEmpty() {
		return false
	}
	for _, s := range schema.Properties {
		if !s.Value.IsEmpty() {
			return false
		}
	}
	for _, s := range schema.OneOf {
		if !s.Value.IsEmpty() {
			return false
		}
	}
	for _, s := range schema.AnyOf {
		if !s.Value.IsEmpty() {
			return false
		}
	}
	for _, s := range schema.AllOf {
		if !s.Value.IsEmpty() {
			return false
		}
	}
	return true
}

func (schema *Schema) Validate(c context.Context) error {
	return schema.validate(c, []*Schema{})
}

func (schema *Schema) validate(c context.Context, stack []*Schema) (err error) {
	for _, existing := range stack {
		if existing == schema {
			return
		}
	}
	stack = append(stack, schema)

	if schema.ReadOnly && schema.WriteOnly {
		return errors.New("A property MUST NOT be marked as both readOnly and writeOnly being true")
	}

	for _, item := range schema.OneOf {
		v := item.Value
		if v == nil {
			return foundUnresolvedRef(item.Ref)
		}
		if err = v.validate(c, stack); err == nil {
			return
		}
	}

	for _, item := range schema.AnyOf {
		v := item.Value
		if v == nil {
			return foundUnresolvedRef(item.Ref)
		}
		if err = v.validate(c, stack); err != nil {
			return
		}
	}

	for _, item := range schema.AllOf {
		v := item.Value
		if v == nil {
			return foundUnresolvedRef(item.Ref)
		}
		if err = v.validate(c, stack); err != nil {
			return
		}
	}

	if ref := schema.Not; ref != nil {
		v := ref.Value
		if v == nil {
			return foundUnresolvedRef(ref.Ref)
		}
		if err = v.validate(c, stack); err != nil {
			return
		}
	}

	schemaType := schema.Type
	switch schemaType {
	case "":
	case "boolean":
	case "number":
		if format := schema.Format; len(format) > 0 {
			switch format {
			case "float", "double":
			default:
				if !SchemaFormatValidationDisabled {
					return unsupportedFormat(format)
				}
			}
		}
	case "integer":
		if format := schema.Format; len(format) > 0 {
			switch format {
			case "int32", "int64":
			default:
				if !SchemaFormatValidationDisabled {
					return unsupportedFormat(format)
				}
			}
		}
	case "string":
		if format := schema.Format; len(format) > 0 {
			switch format {
			// Supported by OpenAPIv3.0.1:
			case "byte", "binary", "date", "date-time", "password":
				// In JSON Draft-07 (not validated yet though):
			case "regex":
			case "time", "email", "idn-email":
			case "hostname", "idn-hostname", "ipv4", "ipv6":
			case "uri", "uri-reference", "iri", "iri-reference", "uri-template":
			case "json-pointer", "relative-json-pointer":
			default:
				// Try to check for custom defined formats
				if _, ok := SchemaStringFormats[format]; !ok && !SchemaFormatValidationDisabled {
					return unsupportedFormat(format)
				}
			}
		}
	case "array":
		if schema.Items == nil {
			return errors.New("When schema type is 'array', schema 'items' must be non-null")
		}
	case "object":
	default:
		return fmt.Errorf("Unsupported 'type' value '%s'", schemaType)
	}

	if ref := schema.Items; ref != nil {
		v := ref.Value
		if v == nil {
			return foundUnresolvedRef(ref.Ref)
		}
		if err = v.validate(c, stack); err != nil {
			return
		}
	}

	for _, ref := range schema.Properties {
		v := ref.Value
		if v == nil {
			return foundUnresolvedRef(ref.Ref)
		}
		if err = v.validate(c, stack); err != nil {
			return
		}
	}

	if ref := schema.AdditionalProperties; ref != nil {
		v := ref.Value
		if v == nil {
			return foundUnresolvedRef(ref.Ref)
		}
		if err = v.validate(c, stack); err != nil {
			return
		}
	}

	return
}

func (schema *Schema) IsMatching(value interface{}) bool {
<<<<<<< HEAD
	return schema.visitJSON(value, true, true) == nil
}

func (schema *Schema) IsMatchingJSONBoolean(value bool) bool {
	return schema.visitJSON(value, true, true) == nil
}

func (schema *Schema) IsMatchingJSONNumber(value float64) bool {
	return schema.visitJSON(value, true, true) == nil
}

func (schema *Schema) IsMatchingJSONString(value string) bool {
	return schema.visitJSON(value, true, true) == nil
}

func (schema *Schema) IsMatchingJSONArray(value []interface{}) bool {
	return schema.visitJSON(value, true, true) == nil
}

func (schema *Schema) IsMatchingJSONObject(value map[string]interface{}) bool {
	return schema.visitJSON(value, true, true) == nil
}

func (schema *Schema) VisitJSON(value interface{}) error {
	return schema.visitJSON(value, false, true)
}

func (schema *Schema) VisitAllJSON(value interface{}) error {
	return schema.visitJSON(value, false, false)
}

func (schema *Schema) visitJSON(value interface{}, fast bool, failFast bool) (err error) {
	switch value := value.(type) {
	case nil:
		return schema.visitJSONNull(fast, failFast)
=======
	settings := newSchemaValidationSettings(FailFast())
	return schema.visitJSON(settings, value) == nil
}

func (schema *Schema) IsMatchingJSONBoolean(value bool) bool {
	settings := newSchemaValidationSettings(FailFast())
	return schema.visitJSON(settings, value) == nil
}

func (schema *Schema) IsMatchingJSONNumber(value float64) bool {
	settings := newSchemaValidationSettings(FailFast())
	return schema.visitJSON(settings, value) == nil
}

func (schema *Schema) IsMatchingJSONString(value string) bool {
	settings := newSchemaValidationSettings(FailFast())
	return schema.visitJSON(settings, value) == nil
}

func (schema *Schema) IsMatchingJSONArray(value []interface{}) bool {
	settings := newSchemaValidationSettings(FailFast())
	return schema.visitJSON(settings, value) == nil
}

func (schema *Schema) IsMatchingJSONObject(value map[string]interface{}) bool {
	settings := newSchemaValidationSettings(FailFast())
	return schema.visitJSON(settings, value) == nil
}

func (schema *Schema) VisitJSON(value interface{}, opts ...SchemaValidationOption) error {
	settings := newSchemaValidationSettings(opts...)
	return schema.visitJSON(settings, value)
}

func (schema *Schema) visitJSON(settings *schemaValidationSettings, value interface{}) (err error) {
	switch value := value.(type) {
	case nil:
		return schema.visitJSONNull(settings)
>>>>>>> 5c863afc
	case float64:
		if math.IsNaN(value) {
			return ErrSchemaInputNaN
		}
		if math.IsInf(value, 0) {
			return ErrSchemaInputInf
		}
	}

	if schema.IsEmpty() {
		return
	}
<<<<<<< HEAD
	if err = schema.visitSetOperations(value, fast, failFast); err != nil {
=======
	if err = schema.visitSetOperations(settings, value); err != nil {
>>>>>>> 5c863afc
		return
	}

	switch value := value.(type) {
	case nil:
<<<<<<< HEAD
		return schema.visitJSONNull(fast, failFast)
=======
		return schema.visitJSONNull(settings)
>>>>>>> 5c863afc
	case bool:
		return schema.visitJSONBoolean(settings, value)
	case float64:
<<<<<<< HEAD
		return schema.visitJSONNumber(value, fast, failFast)
	case string:
		return schema.visitJSONString(value, fast, failFast)
	case []interface{}:
		return schema.visitJSONArray(value, fast, failFast)
	case map[string]interface{}:
		return schema.visitJSONObject(value, fast, failFast)
=======
		return schema.visitJSONNumber(settings, value)
	case string:
		return schema.visitJSONString(settings, value)
	case []interface{}:
		return schema.visitJSONArray(settings, value)
	case map[string]interface{}:
		return schema.visitJSONObject(settings, value)
>>>>>>> 5c863afc
	default:
		return &SchemaError{
			Value:       value,
			Schema:      schema,
			SchemaField: "type",
			Reason:      fmt.Sprintf("Not a JSON value: %T", value),
		}
	}
}

<<<<<<< HEAD
func (schema *Schema) visitSetOperations(value interface{}, fast bool, failFast bool) (err error) {
=======
func (schema *Schema) visitSetOperations(settings *schemaValidationSettings, value interface{}) (err error) {
	var oldfailfast bool

>>>>>>> 5c863afc
	if enum := schema.Enum; len(enum) != 0 {
		for _, v := range enum {
			if value == v {
				return
			}
		}
		if settings.failfast {
			return errSchema
		}
		return &SchemaError{
			Value:       value,
			Schema:      schema,
			SchemaField: "enum",
			Reason:      "JSON value is not one of the allowed values",
		}
	}

	if ref := schema.Not; ref != nil {
		v := ref.Value
		if v == nil {
			return foundUnresolvedRef(ref.Ref)
		}
<<<<<<< HEAD
		if err := v.visitJSON(value, true, failFast); err == nil {
			if fast {
=======
		oldfailfast, settings.failfast = settings.failfast, true
		if err := v.visitJSON(settings, value); err == nil {
			if oldfailfast {
>>>>>>> 5c863afc
				return errSchema
			}
			return &SchemaError{
				Value:       value,
				Schema:      schema,
				SchemaField: "not",
			}
		}
		settings.failfast = oldfailfast
	}

	if v := schema.OneOf; len(v) > 0 {
		ok := 0
		for _, item := range v {
			v := item.Value
			if v == nil {
				return foundUnresolvedRef(item.Ref)
			}
<<<<<<< HEAD
			if err := v.visitJSON(value, true, failFast); err == nil {
=======
			oldfailfast, settings.failfast = settings.failfast, true
			if err := v.visitJSON(settings, value); err == nil {
>>>>>>> 5c863afc
				ok++
			}
			settings.failfast = oldfailfast
		}
		if ok != 1 {
			if settings.failfast {
				return errSchema
			}
			return &SchemaError{
				Value:       value,
				Schema:      schema,
				SchemaField: "oneOf",
			}
		}
	}

	if v := schema.AnyOf; len(v) > 0 {
		ok := false
		for _, item := range v {
			v := item.Value
			if v == nil {
				return foundUnresolvedRef(item.Ref)
			}
<<<<<<< HEAD
			if err := v.visitJSON(value, true, failFast); err == nil {
=======
			oldfailfast, settings.failfast = settings.failfast, true
			if err := v.visitJSON(settings, value); err == nil {
>>>>>>> 5c863afc
				ok = true
				break
			}
			settings.failfast = oldfailfast
		}
		if !ok {
			if settings.failfast {
				return errSchema
			}
			return &SchemaError{
				Value:       value,
				Schema:      schema,
				SchemaField: "anyOf",
			}
		}
	}

	for _, item := range schema.AllOf {
		v := item.Value
		if v == nil {
			return foundUnresolvedRef(item.Ref)
		}
<<<<<<< HEAD
		if err := v.visitJSON(value, false, failFast); err != nil {
			if fast {
=======
		oldfailfast, settings.failfast = settings.failfast, false
		if err := v.visitJSON(settings, value); err != nil {
			if oldfailfast {
>>>>>>> 5c863afc
				return errSchema
			}
			return &SchemaError{
				Value:       value,
				Schema:      schema,
				SchemaField: "allOf",
				Origin:      err,
			}
		}
		settings.failfast = oldfailfast
	}
	return
}

<<<<<<< HEAD
func (schema *Schema) visitJSONNull(fast bool, failFast bool) (err error) {
=======
func (schema *Schema) visitJSONNull(settings *schemaValidationSettings) (err error) {
>>>>>>> 5c863afc
	if schema.Nullable {
		return
	}
	if settings.failfast {
		return errSchema
	}
	return &SchemaError{
		Value:       nil,
		Schema:      schema,
		SchemaField: "nullable",
		Reason:      "Value is not nullable",
	}
}

func (schema *Schema) VisitJSONBoolean(value bool) error {
	settings := newSchemaValidationSettings()
	return schema.visitJSONBoolean(settings, value)
}

func (schema *Schema) visitJSONBoolean(settings *schemaValidationSettings, value bool) (err error) {
	if schemaType := schema.Type; schemaType != "" && schemaType != "boolean" {
		return schema.expectedType(settings, "boolean")
	}
	return
}

func (schema *Schema) VisitJSONNumber(value float64) error {
<<<<<<< HEAD
	return schema.visitJSONNumber(value, false, true)
}

func (schema *Schema) visitJSONNumber(value float64, fast bool, failFast bool) (err error) {
=======
	settings := newSchemaValidationSettings()
	return schema.visitJSONNumber(settings, value)
}

func (schema *Schema) visitJSONNumber(settings *schemaValidationSettings, value float64) (err error) {
>>>>>>> 5c863afc
	schemaType := schema.Type
	if schemaType == "integer" {
		if bigFloat := big.NewFloat(value); !bigFloat.IsInt() {
			if settings.failfast {
				return errSchema
			}
			return &SchemaError{
				Value:       value,
				Schema:      schema,
				SchemaField: "type",
				Reason:      "Value must be an integer",
			}
		}
	} else if schemaType != "" && schemaType != "number" {
		return schema.expectedType(settings, "number, integer")
	}

	// "exclusiveMinimum"
	if v := schema.ExclusiveMin; v && !(*schema.Min < value) {
		if settings.failfast {
			return errSchema
		}
		return &SchemaError{
			Value:       value,
			Schema:      schema,
			SchemaField: "exclusiveMinimum",
			Reason:      fmt.Sprintf("Number must be more than %g", *schema.Min),
		}
	}

	// "exclusiveMaximum"
	if v := schema.ExclusiveMax; v && !(*schema.Max > value) {
		if settings.failfast {
			return errSchema
		}
		return &SchemaError{
			Value:       value,
			Schema:      schema,
			SchemaField: "exclusiveMaximum",
			Reason:      fmt.Sprintf("Number must be less than %g", *schema.Max),
		}
	}

	// "minimum"
	if v := schema.Min; v != nil && !(*v <= value) {
		if settings.failfast {
			return errSchema
		}
		return &SchemaError{
			Value:       value,
			Schema:      schema,
			SchemaField: "minimum",
			Reason:      fmt.Sprintf("Number must be at least %g", *v),
		}
	}

	// "maximum"
	if v := schema.Max; v != nil && !(*v >= value) {
		if settings.failfast {
			return errSchema
		}
		return &SchemaError{
			Value:       value,
			Schema:      schema,
			SchemaField: "maximum",
			Reason:      fmt.Sprintf("Number must be most %g", *v),
		}
	}

	// "multipleOf"
	if v := schema.MultipleOf; v != nil {
		// "A numeric instance is valid only if division by this keyword's
		//    value results in an integer."
		if bigFloat := big.NewFloat(value / *v); !bigFloat.IsInt() {
			if settings.failfast {
				return errSchema
			}
			return &SchemaError{
				Value:       value,
				Schema:      schema,
				SchemaField: "multipleOf",
			}
		}
	}
	return
}

func (schema *Schema) VisitJSONString(value string) error {
<<<<<<< HEAD
	return schema.visitJSONString(value, false, true)
}

func (schema *Schema) visitJSONString(value string, fast bool, failFast bool) (err error) {
=======
	settings := newSchemaValidationSettings()
	return schema.visitJSONString(settings, value)
}

func (schema *Schema) visitJSONString(settings *schemaValidationSettings, value string) (err error) {
>>>>>>> 5c863afc
	if schemaType := schema.Type; schemaType != "" && schemaType != "string" {
		return schema.expectedType(settings, "string")
	}

	// "minLength" and "maxLength"
	minLength := schema.MinLength
	maxLength := schema.MaxLength
	if minLength != 0 || maxLength != nil {
		// JSON schema string lengths are UTF-16, not UTF-8!
		length := int64(0)
		for _, r := range value {
			if utf16.IsSurrogate(r) {
				length += 2
			} else {
				length++
			}
		}
		if minLength != 0 && length < int64(minLength) {
			if settings.failfast {
				return errSchema
			}
			return &SchemaError{
				Value:       value,
				Schema:      schema,
				SchemaField: "minLength",
				Reason:      fmt.Sprintf("Minimum string length is %d", minLength),
			}
		}
		if maxLength != nil && length > int64(*maxLength) {
			if settings.failfast {
				return errSchema
			}
			return &SchemaError{
				Value:       value,
				Schema:      schema,
				SchemaField: "maxLength",
				Reason:      fmt.Sprintf("Maximum string length is %d", *maxLength),
			}
		}
	}

	// "format" and "pattern"
	cp := schema.compiledPattern
	if cp == nil {
		pattern := schema.Pattern
		if v := schema.Pattern; len(v) > 0 {
			// Pattern
			re, err := regexp.Compile(v)
			if err != nil {
				return fmt.Errorf("Error while compiling regular expression '%s': %v", pattern, err)
			}
			cp = &compiledPattern{
				Regexp:    re,
				ErrReason: "JSON string doesn't match the regular expression '" + v + "'",
			}
			schema.compiledPattern = cp
		} else if v := schema.Format; len(v) > 0 {
			// No pattern, but does have a format
			re := SchemaStringFormats[v]
			if re != nil {
				cp = &compiledPattern{
					Regexp:    re,
					ErrReason: "JSON string doesn't match the format '" + v + " (regular expression `" + re.String() + "`)'",
				}
				schema.compiledPattern = cp
			}
		}
	}
	if cp != nil {
		if !cp.Regexp.MatchString(value) {
			field := "format"
			if schema.Pattern != "" {
				field = "pattern"
			}
			return &SchemaError{
				Value:       value,
				Schema:      schema,
				SchemaField: field,
				Reason:      cp.ErrReason,
			}
		}
	}
	return
}

func (schema *Schema) VisitJSONArray(value []interface{}) error {
<<<<<<< HEAD
	return schema.visitJSONArray(value, false, true)
}

func (schema *Schema) visitJSONArray(value []interface{}, fast bool, failFast bool) (err error) {
=======
	settings := newSchemaValidationSettings()
	return schema.visitJSONArray(settings, value)
}

func (schema *Schema) visitJSONArray(settings *schemaValidationSettings, value []interface{}) (err error) {
>>>>>>> 5c863afc
	if schemaType := schema.Type; schemaType != "" && schemaType != "array" {
		return schema.expectedType(settings, "array")
	}

	lenValue := int64(len(value))

	// "minItems"
	if v := schema.MinItems; v != 0 && lenValue < int64(v) {
		if settings.failfast {
			return errSchema
		}
		return &SchemaError{
			Value:       value,
			Schema:      schema,
			SchemaField: "minItems",
			Reason:      fmt.Sprintf("Minimum number of items is %d", v),
		}
	}

	// "maxItems"
	if v := schema.MaxItems; v != nil && lenValue > int64(*v) {
		if settings.failfast {
			return errSchema
		}
		return &SchemaError{
			Value:       value,
			Schema:      schema,
			SchemaField: "maxItems",
			Reason:      fmt.Sprintf("Maximum number of items is %d", *v),
		}
	}

	// "uniqueItems"
	if sliceUniqueItemsChecker == nil {
		sliceUniqueItemsChecker = isSliceOfUniqueItems
	}
	if v := schema.UniqueItems; v && !sliceUniqueItemsChecker(value) {
		if settings.failfast {
			return errSchema
		}
		return &SchemaError{
			Value:       value,
			Schema:      schema,
			SchemaField: "uniqueItems",
			Reason:      fmt.Sprintf("Duplicate items found"),
		}
	}

	// "items"
	if itemSchemaRef := schema.Items; itemSchemaRef != nil {
		itemSchema := itemSchemaRef.Value
		if itemSchema == nil {
			return foundUnresolvedRef(itemSchemaRef.Ref)
		}
		for i, item := range value {
			if err := itemSchema.VisitJSON(item); err != nil {
				return markSchemaErrorIndex(err, i)
			}
		}
	}
	return
}

func (schema *Schema) VisitJSONObject(value map[string]interface{}) error {
<<<<<<< HEAD
	return schema.visitJSONObject(value, false, true)
}

func (schema *Schema) visitJSONObject(value map[string]interface{}, fast bool, failFast bool) error {
=======
	settings := newSchemaValidationSettings()
	return schema.visitJSONObject(settings, value)
}

func (schema *Schema) visitJSONObject(settings *schemaValidationSettings, value map[string]interface{}) (err error) {
>>>>>>> 5c863afc
	if schemaType := schema.Type; schemaType != "" && schemaType != "object" {
		return schema.expectedType(settings, "object")
	}

	var me MultiError

	// "properties"
	properties := schema.Properties
	lenValue := int64(len(value))

	// "minProperties"
	if v := schema.MinProps; v != 0 && lenValue < int64(v) {
		if settings.failfast {
			return errSchema
		}
		me = append(me, &SchemaError{
			Value:       value,
			Schema:      schema,
			SchemaField: "minProperties",
			Reason:      fmt.Sprintf("There must be at least %d properties", v),
		})
	}

	// "maxProperties"
	if v := schema.MaxProps; v != nil && lenValue > int64(*v) {
		if settings.failfast {
			return errSchema
		}
		me = append(me, &SchemaError{
			Value:       value,
			Schema:      schema,
			SchemaField: "maxProperties",
			Reason:      fmt.Sprintf("There must be at most %d properties", *v),
		})
	}

	// "additionalProperties"
	var additionalProperties *Schema
	if ref := schema.AdditionalProperties; ref != nil {
		additionalProperties = ref.Value
	}
	for k, v := range value {
		if properties != nil {
			propertyRef := properties[k]
			if propertyRef != nil {
				p := propertyRef.Value
				if p == nil {
					return foundUnresolvedRef(propertyRef.Ref)
				}
				if err := p.VisitJSON(v); err != nil {
					if settings.failfast {
						return errSchema
					}
					err = markSchemaErrorKey(err, k)
					if v, ok := err.(MultiError); ok {
						me = append(me, v...)
						continue
					}
					me = append(me, err)
				}
				continue
			}
		}
		allowed := schema.AdditionalPropertiesAllowed
		if additionalProperties != nil || allowed == nil || (allowed != nil && *allowed) {
			if additionalProperties != nil {
				if err := additionalProperties.VisitJSON(v); err != nil {
					if settings.failfast {
						return errSchema
					}
					err = markSchemaErrorKey(err, k)
					if v, ok := err.(MultiError); ok {
						me = append(me, v...)
						continue
					}
					me = append(me, err)
				}
			}
			continue
		}
		if settings.failfast {
			return errSchema
		}
		me = append(me, &SchemaError{
			Value:       value,
			Schema:      schema,
			SchemaField: "properties",
			Reason:      fmt.Sprintf("Property '%s' is unsupported", k),
		})
	}

	// "required"
	for _, k := range schema.Required {
		if _, ok := value[k]; !ok {
			if s := schema.Properties[k]; s != nil && s.Value.ReadOnly && settings.asreq {
				continue
			}
			if s := schema.Properties[k]; s != nil && s.Value.WriteOnly && settings.asrep {
				continue
			}
			if settings.failfast {
				return errSchema
			}
			me = append(me, markSchemaErrorKey(&SchemaError{
				Value:       value,
				Schema:      schema,
				SchemaField: "required",
				Reason:      fmt.Sprintf("Property '%s' is missing", k),
			}, k))
		}
	}

	if len(me) > 0 {
		return me
	}

	return nil
}

func (schema *Schema) expectedType(settings *schemaValidationSettings, typ string) error {
	if settings.failfast {
		return errSchema
	}
	return &SchemaError{
		Value:       typ,
		Schema:      schema,
		SchemaField: "type",
		Reason:      "Field must be set to " + schema.Type + " or not be present",
	}
}

type SchemaError struct {
	Value       interface{}
	reversePath []string
	Schema      *Schema
	SchemaField string
	Reason      string
	Origin      error
}

func markSchemaErrorKey(err error, key string) error {
	if v, ok := err.(*SchemaError); ok {
		v.reversePath = append(v.reversePath, key)
		return v
	}
	if v, ok := err.(MultiError); ok {
		for _, e := range v {
			_ = markSchemaErrorKey(e, key)
		}
		return v
	}
	return err
}

func markSchemaErrorIndex(err error, index int) error {
	if v, ok := err.(*SchemaError); ok {
		v.reversePath = append(v.reversePath, strconv.FormatInt(int64(index), 10))
		return v
	}
	return err
}

func (err *SchemaError) JSONPointer() []string {
	reversePath := err.reversePath
	path := append([]string(nil), reversePath...)
	for left, right := 0, len(path)-1; left < right; left, right = left+1, right-1 {
		path[left], path[right] = path[right], path[left]
	}
	return path
}

func (err *SchemaError) Error() string {
	if err.Origin != nil {
		return err.Origin.Error()
	}

	buf := bytes.NewBuffer(make([]byte, 0, 256))
	if len(err.reversePath) > 0 {
		buf.WriteString(`Error at "`)
		reversePath := err.reversePath
		for i := len(reversePath) - 1; i >= 0; i-- {
			buf.WriteByte('/')
			buf.WriteString(reversePath[i])
		}
		buf.WriteString(`":`)
	}
	reason := err.Reason
	if reason == "" {
		buf.WriteString(`Doesn't match schema "`)
		buf.WriteString(err.SchemaField)
		buf.WriteString(`"`)
	} else {
		buf.WriteString(reason)
	}
	if !SchemaErrorDetailsDisabled {
		buf.WriteString("\nSchema:\n  ")
		encoder := json.NewEncoder(buf)
		encoder.SetIndent("  ", "  ")
		if err := encoder.Encode(err.Schema); err != nil {
			panic(err)
		}
		buf.WriteString("\nValue:\n  ")
		if err := encoder.Encode(err.Value); err != nil {
			panic(err)
		}
	}
	return buf.String()
}

func isSliceOfUniqueItems(xs []interface{}) bool {
	s := len(xs)
	m := make(map[string]struct{}, s)
	for _, x := range xs {
		// The input slice is coverted from a JSON string, there shall
		// have no error when covert it back.
		key, _ := json.Marshal(&x)
		m[string(key)] = struct{}{}
	}
	return s == len(m)
}

// SliceUniqueItemsChecker is an function used to check if an given slice
// have unique items.
type SliceUniqueItemsChecker func(items []interface{}) bool

// By default using predefined func isSliceOfUniqueItems which make use of
// json.Marshal to generate a key for map used to check if a given slice
// have unique items.
var sliceUniqueItemsChecker SliceUniqueItemsChecker = isSliceOfUniqueItems

// RegisterArrayUniqueItemsChecker is used to register a customized function
// used to check if JSON array have unique items.
func RegisterArrayUniqueItemsChecker(fn SliceUniqueItemsChecker) {
	sliceUniqueItemsChecker = fn
}

func unsupportedFormat(format string) error {
	return fmt.Errorf("Unsupported 'format' value '%s'", format)
}<|MERGE_RESOLUTION|>--- conflicted
+++ resolved
@@ -581,43 +581,6 @@
 }
 
 func (schema *Schema) IsMatching(value interface{}) bool {
-<<<<<<< HEAD
-	return schema.visitJSON(value, true, true) == nil
-}
-
-func (schema *Schema) IsMatchingJSONBoolean(value bool) bool {
-	return schema.visitJSON(value, true, true) == nil
-}
-
-func (schema *Schema) IsMatchingJSONNumber(value float64) bool {
-	return schema.visitJSON(value, true, true) == nil
-}
-
-func (schema *Schema) IsMatchingJSONString(value string) bool {
-	return schema.visitJSON(value, true, true) == nil
-}
-
-func (schema *Schema) IsMatchingJSONArray(value []interface{}) bool {
-	return schema.visitJSON(value, true, true) == nil
-}
-
-func (schema *Schema) IsMatchingJSONObject(value map[string]interface{}) bool {
-	return schema.visitJSON(value, true, true) == nil
-}
-
-func (schema *Schema) VisitJSON(value interface{}) error {
-	return schema.visitJSON(value, false, true)
-}
-
-func (schema *Schema) VisitAllJSON(value interface{}) error {
-	return schema.visitJSON(value, false, false)
-}
-
-func (schema *Schema) visitJSON(value interface{}, fast bool, failFast bool) (err error) {
-	switch value := value.(type) {
-	case nil:
-		return schema.visitJSONNull(fast, failFast)
-=======
 	settings := newSchemaValidationSettings(FailFast())
 	return schema.visitJSON(settings, value) == nil
 }
@@ -656,7 +619,6 @@
 	switch value := value.(type) {
 	case nil:
 		return schema.visitJSONNull(settings)
->>>>>>> 5c863afc
 	case float64:
 		if math.IsNaN(value) {
 			return ErrSchemaInputNaN
@@ -669,33 +631,16 @@
 	if schema.IsEmpty() {
 		return
 	}
-<<<<<<< HEAD
-	if err = schema.visitSetOperations(value, fast, failFast); err != nil {
-=======
 	if err = schema.visitSetOperations(settings, value); err != nil {
->>>>>>> 5c863afc
 		return
 	}
 
 	switch value := value.(type) {
 	case nil:
-<<<<<<< HEAD
-		return schema.visitJSONNull(fast, failFast)
-=======
 		return schema.visitJSONNull(settings)
->>>>>>> 5c863afc
 	case bool:
 		return schema.visitJSONBoolean(settings, value)
 	case float64:
-<<<<<<< HEAD
-		return schema.visitJSONNumber(value, fast, failFast)
-	case string:
-		return schema.visitJSONString(value, fast, failFast)
-	case []interface{}:
-		return schema.visitJSONArray(value, fast, failFast)
-	case map[string]interface{}:
-		return schema.visitJSONObject(value, fast, failFast)
-=======
 		return schema.visitJSONNumber(settings, value)
 	case string:
 		return schema.visitJSONString(settings, value)
@@ -703,7 +648,6 @@
 		return schema.visitJSONArray(settings, value)
 	case map[string]interface{}:
 		return schema.visitJSONObject(settings, value)
->>>>>>> 5c863afc
 	default:
 		return &SchemaError{
 			Value:       value,
@@ -714,13 +658,9 @@
 	}
 }
 
-<<<<<<< HEAD
-func (schema *Schema) visitSetOperations(value interface{}, fast bool, failFast bool) (err error) {
-=======
 func (schema *Schema) visitSetOperations(settings *schemaValidationSettings, value interface{}) (err error) {
 	var oldfailfast bool
 
->>>>>>> 5c863afc
 	if enum := schema.Enum; len(enum) != 0 {
 		for _, v := range enum {
 			if value == v {
@@ -743,14 +683,9 @@
 		if v == nil {
 			return foundUnresolvedRef(ref.Ref)
 		}
-<<<<<<< HEAD
-		if err := v.visitJSON(value, true, failFast); err == nil {
-			if fast {
-=======
 		oldfailfast, settings.failfast = settings.failfast, true
 		if err := v.visitJSON(settings, value); err == nil {
 			if oldfailfast {
->>>>>>> 5c863afc
 				return errSchema
 			}
 			return &SchemaError{
@@ -769,12 +704,8 @@
 			if v == nil {
 				return foundUnresolvedRef(item.Ref)
 			}
-<<<<<<< HEAD
-			if err := v.visitJSON(value, true, failFast); err == nil {
-=======
 			oldfailfast, settings.failfast = settings.failfast, true
 			if err := v.visitJSON(settings, value); err == nil {
->>>>>>> 5c863afc
 				ok++
 			}
 			settings.failfast = oldfailfast
@@ -798,12 +729,8 @@
 			if v == nil {
 				return foundUnresolvedRef(item.Ref)
 			}
-<<<<<<< HEAD
-			if err := v.visitJSON(value, true, failFast); err == nil {
-=======
 			oldfailfast, settings.failfast = settings.failfast, true
 			if err := v.visitJSON(settings, value); err == nil {
->>>>>>> 5c863afc
 				ok = true
 				break
 			}
@@ -826,14 +753,9 @@
 		if v == nil {
 			return foundUnresolvedRef(item.Ref)
 		}
-<<<<<<< HEAD
-		if err := v.visitJSON(value, false, failFast); err != nil {
-			if fast {
-=======
 		oldfailfast, settings.failfast = settings.failfast, false
 		if err := v.visitJSON(settings, value); err != nil {
 			if oldfailfast {
->>>>>>> 5c863afc
 				return errSchema
 			}
 			return &SchemaError{
@@ -848,11 +770,7 @@
 	return
 }
 
-<<<<<<< HEAD
-func (schema *Schema) visitJSONNull(fast bool, failFast bool) (err error) {
-=======
 func (schema *Schema) visitJSONNull(settings *schemaValidationSettings) (err error) {
->>>>>>> 5c863afc
 	if schema.Nullable {
 		return
 	}
@@ -880,18 +798,11 @@
 }
 
 func (schema *Schema) VisitJSONNumber(value float64) error {
-<<<<<<< HEAD
-	return schema.visitJSONNumber(value, false, true)
-}
-
-func (schema *Schema) visitJSONNumber(value float64, fast bool, failFast bool) (err error) {
-=======
 	settings := newSchemaValidationSettings()
 	return schema.visitJSONNumber(settings, value)
 }
 
 func (schema *Schema) visitJSONNumber(settings *schemaValidationSettings, value float64) (err error) {
->>>>>>> 5c863afc
 	schemaType := schema.Type
 	if schemaType == "integer" {
 		if bigFloat := big.NewFloat(value); !bigFloat.IsInt() {
@@ -980,18 +891,11 @@
 }
 
 func (schema *Schema) VisitJSONString(value string) error {
-<<<<<<< HEAD
-	return schema.visitJSONString(value, false, true)
-}
-
-func (schema *Schema) visitJSONString(value string, fast bool, failFast bool) (err error) {
-=======
 	settings := newSchemaValidationSettings()
 	return schema.visitJSONString(settings, value)
 }
 
 func (schema *Schema) visitJSONString(settings *schemaValidationSettings, value string) (err error) {
->>>>>>> 5c863afc
 	if schemaType := schema.Type; schemaType != "" && schemaType != "string" {
 		return schema.expectedType(settings, "string")
 	}
@@ -1078,18 +982,11 @@
 }
 
 func (schema *Schema) VisitJSONArray(value []interface{}) error {
-<<<<<<< HEAD
-	return schema.visitJSONArray(value, false, true)
-}
-
-func (schema *Schema) visitJSONArray(value []interface{}, fast bool, failFast bool) (err error) {
-=======
 	settings := newSchemaValidationSettings()
 	return schema.visitJSONArray(settings, value)
 }
 
 func (schema *Schema) visitJSONArray(settings *schemaValidationSettings, value []interface{}) (err error) {
->>>>>>> 5c863afc
 	if schemaType := schema.Type; schemaType != "" && schemaType != "array" {
 		return schema.expectedType(settings, "array")
 	}
@@ -1154,18 +1051,11 @@
 }
 
 func (schema *Schema) VisitJSONObject(value map[string]interface{}) error {
-<<<<<<< HEAD
-	return schema.visitJSONObject(value, false, true)
-}
-
-func (schema *Schema) visitJSONObject(value map[string]interface{}, fast bool, failFast bool) error {
-=======
 	settings := newSchemaValidationSettings()
 	return schema.visitJSONObject(settings, value)
 }
 
 func (schema *Schema) visitJSONObject(settings *schemaValidationSettings, value map[string]interface{}) (err error) {
->>>>>>> 5c863afc
 	if schemaType := schema.Type; schemaType != "" && schemaType != "object" {
 		return schema.expectedType(settings, "object")
 	}
