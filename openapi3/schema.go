package openapi3

import (
	"bytes"
	"context"
	"encoding/json"
	"errors"
	"fmt"
	"math"
	"math/big"
	"regexp"
	"sort"
	"strconv"
	"unicode/utf16"

	"github.com/go-openapi/jsonpointer"
	"github.com/mohae/deepcopy"

	"github.com/getkin/kin-openapi/jsoninfo"
)

const (
	TypeArray   = "array"
	TypeBoolean = "boolean"
	TypeInteger = "integer"
	TypeNumber  = "number"
	TypeObject  = "object"
	TypeString  = "string"

	// constants for integer formats
	formatMinInt32 = float64(math.MinInt32)
	formatMaxInt32 = float64(math.MaxInt32)
	formatMinInt64 = float64(math.MinInt64)
	formatMaxInt64 = float64(math.MaxInt64)
)

var (
	// SchemaErrorDetailsDisabled disables printing of details about schema errors.
	SchemaErrorDetailsDisabled = false

	errSchema = errors.New("input does not match the schema")

	// ErrOneOfConflict is the SchemaError Origin when data matches more than one oneOf schema
	ErrOneOfConflict = errors.New("input matches more than one oneOf schemas")

	// ErrSchemaInputNaN may be returned when validating a number
	ErrSchemaInputNaN = errors.New("floating point NaN is not allowed")
	// ErrSchemaInputInf may be returned when validating a number
	ErrSchemaInputInf = errors.New("floating point Inf is not allowed")
)

// Float64Ptr is a helper for defining OpenAPI schemas.
func Float64Ptr(value float64) *float64 {
	return &value
}

// BoolPtr is a helper for defining OpenAPI schemas.
func BoolPtr(value bool) *bool {
	return &value
}

// Int64Ptr is a helper for defining OpenAPI schemas.
func Int64Ptr(value int64) *int64 {
	return &value
}

// Uint64Ptr is a helper for defining OpenAPI schemas.
func Uint64Ptr(value uint64) *uint64 {
	return &value
}

type Schemas map[string]*SchemaRef

var _ jsonpointer.JSONPointable = (*Schemas)(nil)

// JSONLookup implements github.com/go-openapi/jsonpointer#JSONPointable
func (s Schemas) JSONLookup(token string) (interface{}, error) {
	ref, ok := s[token]
	if ref == nil || ok == false {
		return nil, fmt.Errorf("object has no field %q", token)
	}

	if ref.Ref != "" {
		return &Ref{Ref: ref.Ref}, nil
	}
	return ref.Value, nil
}

type SchemaRefs []*SchemaRef

var _ jsonpointer.JSONPointable = (*SchemaRefs)(nil)

// JSONLookup implements github.com/go-openapi/jsonpointer#JSONPointable
func (s SchemaRefs) JSONLookup(token string) (interface{}, error) {
	i, err := strconv.ParseUint(token, 10, 64)
	if err != nil {
		return nil, err
	}

	if i >= uint64(len(s)) {
		return nil, fmt.Errorf("index out of range: %d", i)
	}

	ref := s[i]

	if ref == nil || ref.Ref != "" {
		return &Ref{Ref: ref.Ref}, nil
	}
	return ref.Value, nil
}

// Schema is specified by OpenAPI/Swagger 3.0 standard.
// See https://github.com/OAI/OpenAPI-Specification/blob/main/versions/3.0.3.md#schemaObject
type Schema struct {
	ExtensionProps

	OneOf        SchemaRefs    `json:"oneOf,omitempty" yaml:"oneOf,omitempty"`
	AnyOf        SchemaRefs    `json:"anyOf,omitempty" yaml:"anyOf,omitempty"`
	AllOf        SchemaRefs    `json:"allOf,omitempty" yaml:"allOf,omitempty"`
	Not          *SchemaRef    `json:"not,omitempty" yaml:"not,omitempty"`
	Type         string        `json:"type,omitempty" yaml:"type,omitempty"`
	Title        string        `json:"title,omitempty" yaml:"title,omitempty"`
	Format       string        `json:"format,omitempty" yaml:"format,omitempty"`
	Description  string        `json:"description,omitempty" yaml:"description,omitempty"`
	Enum         []interface{} `json:"enum,omitempty" yaml:"enum,omitempty"`
	Default      interface{}   `json:"default,omitempty" yaml:"default,omitempty"`
	Example      interface{}   `json:"example,omitempty" yaml:"example,omitempty"`
	ExternalDocs *ExternalDocs `json:"externalDocs,omitempty" yaml:"externalDocs,omitempty"`

	// Array-related, here for struct compactness
	UniqueItems bool `json:"uniqueItems,omitempty" yaml:"uniqueItems,omitempty"`
	// Number-related, here for struct compactness
	ExclusiveMin bool `json:"exclusiveMinimum,omitempty" yaml:"exclusiveMinimum,omitempty"`
	ExclusiveMax bool `json:"exclusiveMaximum,omitempty" yaml:"exclusiveMaximum,omitempty"`
	// Properties
	Nullable        bool `json:"nullable,omitempty" yaml:"nullable,omitempty"`
	ReadOnly        bool `json:"readOnly,omitempty" yaml:"readOnly,omitempty"`
	WriteOnly       bool `json:"writeOnly,omitempty" yaml:"writeOnly,omitempty"`
	AllowEmptyValue bool `json:"allowEmptyValue,omitempty" yaml:"allowEmptyValue,omitempty"`
	Deprecated      bool `json:"deprecated,omitempty" yaml:"deprecated,omitempty"`
	XML             *XML `json:"xml,omitempty" yaml:"xml,omitempty"`

	// Number
	Min        *float64 `json:"minimum,omitempty" yaml:"minimum,omitempty"`
	Max        *float64 `json:"maximum,omitempty" yaml:"maximum,omitempty"`
	MultipleOf *float64 `json:"multipleOf,omitempty" yaml:"multipleOf,omitempty"`

	// String
	MinLength       uint64  `json:"minLength,omitempty" yaml:"minLength,omitempty"`
	MaxLength       *uint64 `json:"maxLength,omitempty" yaml:"maxLength,omitempty"`
	Pattern         string  `json:"pattern,omitempty" yaml:"pattern,omitempty"`
	compiledPattern *regexp.Regexp

	// Array
	MinItems uint64     `json:"minItems,omitempty" yaml:"minItems,omitempty"`
	MaxItems *uint64    `json:"maxItems,omitempty" yaml:"maxItems,omitempty"`
	Items    *SchemaRef `json:"items,omitempty" yaml:"items,omitempty"`

	// Object
	Required                    []string       `json:"required,omitempty" yaml:"required,omitempty"`
	Properties                  Schemas        `json:"properties,omitempty" yaml:"properties,omitempty"`
	MinProps                    uint64         `json:"minProperties,omitempty" yaml:"minProperties,omitempty"`
	MaxProps                    *uint64        `json:"maxProperties,omitempty" yaml:"maxProperties,omitempty"`
	AdditionalPropertiesAllowed *bool          `multijson:"additionalProperties,omitempty" json:"-" yaml:"-"` // In this order...
	AdditionalProperties        *SchemaRef     `multijson:"additionalProperties,omitempty" json:"-" yaml:"-"` // ...for multijson
	Discriminator               *Discriminator `json:"discriminator,omitempty" yaml:"discriminator,omitempty"`
}

var _ jsonpointer.JSONPointable = (*Schema)(nil)

func NewSchema() *Schema {
	return &Schema{}
}

// MarshalJSON returns the JSON encoding of Schema.
func (schema *Schema) MarshalJSON() ([]byte, error) {
	return jsoninfo.MarshalStrictStruct(schema)
}

// UnmarshalJSON sets Schema to a copy of data.
func (schema *Schema) UnmarshalJSON(data []byte) error {
	return jsoninfo.UnmarshalStrictStruct(data, schema)
}

// JSONLookup implements github.com/go-openapi/jsonpointer#JSONPointable
func (schema Schema) JSONLookup(token string) (interface{}, error) {
	switch token {
	case "additionalProperties":
		if schema.AdditionalProperties != nil {
			if schema.AdditionalProperties.Ref != "" {
				return &Ref{Ref: schema.AdditionalProperties.Ref}, nil
			}
			return schema.AdditionalProperties.Value, nil
		}
	case "not":
		if schema.Not != nil {
			if schema.Not.Ref != "" {
				return &Ref{Ref: schema.Not.Ref}, nil
			}
			return schema.Not.Value, nil
		}
	case "items":
		if schema.Items != nil {
			if schema.Items.Ref != "" {
				return &Ref{Ref: schema.Items.Ref}, nil
			}
			return schema.Items.Value, nil
		}
	case "oneOf":
		return schema.OneOf, nil
	case "anyOf":
		return schema.AnyOf, nil
	case "allOf":
		return schema.AllOf, nil
	case "type":
		return schema.Type, nil
	case "title":
		return schema.Title, nil
	case "format":
		return schema.Format, nil
	case "description":
		return schema.Description, nil
	case "enum":
		return schema.Enum, nil
	case "default":
		return schema.Default, nil
	case "example":
		return schema.Example, nil
	case "externalDocs":
		return schema.ExternalDocs, nil
	case "additionalPropertiesAllowed":
		return schema.AdditionalPropertiesAllowed, nil
	case "uniqueItems":
		return schema.UniqueItems, nil
	case "exclusiveMin":
		return schema.ExclusiveMin, nil
	case "exclusiveMax":
		return schema.ExclusiveMax, nil
	case "nullable":
		return schema.Nullable, nil
	case "readOnly":
		return schema.ReadOnly, nil
	case "writeOnly":
		return schema.WriteOnly, nil
	case "allowEmptyValue":
		return schema.AllowEmptyValue, nil
	case "xml":
		return schema.XML, nil
	case "deprecated":
		return schema.Deprecated, nil
	case "min":
		return schema.Min, nil
	case "max":
		return schema.Max, nil
	case "multipleOf":
		return schema.MultipleOf, nil
	case "minLength":
		return schema.MinLength, nil
	case "maxLength":
		return schema.MaxLength, nil
	case "pattern":
		return schema.Pattern, nil
	case "minItems":
		return schema.MinItems, nil
	case "maxItems":
		return schema.MaxItems, nil
	case "required":
		return schema.Required, nil
	case "properties":
		return schema.Properties, nil
	case "minProps":
		return schema.MinProps, nil
	case "maxProps":
		return schema.MaxProps, nil
	case "discriminator":
		return schema.Discriminator, nil
	}

	v, _, err := jsonpointer.GetForToken(schema.ExtensionProps, token)
	return v, err
}

func (schema *Schema) NewRef() *SchemaRef {
	return &SchemaRef{
		Value: schema,
	}
}

func NewOneOfSchema(schemas ...*Schema) *Schema {
	refs := make([]*SchemaRef, 0, len(schemas))
	for _, schema := range schemas {
		refs = append(refs, &SchemaRef{Value: schema})
	}
	return &Schema{
		OneOf: refs,
	}
}

func NewAnyOfSchema(schemas ...*Schema) *Schema {
	refs := make([]*SchemaRef, 0, len(schemas))
	for _, schema := range schemas {
		refs = append(refs, &SchemaRef{Value: schema})
	}
	return &Schema{
		AnyOf: refs,
	}
}

func NewAllOfSchema(schemas ...*Schema) *Schema {
	refs := make([]*SchemaRef, 0, len(schemas))
	for _, schema := range schemas {
		refs = append(refs, &SchemaRef{Value: schema})
	}
	return &Schema{
		AllOf: refs,
	}
}

func NewBoolSchema() *Schema {
	return &Schema{
		Type: TypeBoolean,
	}
}

func NewFloat64Schema() *Schema {
	return &Schema{
		Type: TypeNumber,
	}
}

func NewIntegerSchema() *Schema {
	return &Schema{
		Type: TypeInteger,
	}
}

func NewInt32Schema() *Schema {
	return &Schema{
		Type:   TypeInteger,
		Format: "int32",
	}
}

func NewInt64Schema() *Schema {
	return &Schema{
		Type:   TypeInteger,
		Format: "int64",
	}
}

func NewStringSchema() *Schema {
	return &Schema{
		Type: TypeString,
	}
}

func NewDateTimeSchema() *Schema {
	return &Schema{
		Type:   TypeString,
		Format: "date-time",
	}
}

func NewUUIDSchema() *Schema {
	return &Schema{
		Type:   TypeString,
		Format: "uuid",
	}
}

func NewBytesSchema() *Schema {
	return &Schema{
		Type:   TypeString,
		Format: "byte",
	}
}

func NewArraySchema() *Schema {
	return &Schema{
		Type: TypeArray,
	}
}

func NewObjectSchema() *Schema {
	return &Schema{
		Type:       TypeObject,
		Properties: make(Schemas),
	}
}

func (schema *Schema) WithNullable() *Schema {
	schema.Nullable = true
	return schema
}

func (schema *Schema) WithMin(value float64) *Schema {
	schema.Min = &value
	return schema
}

func (schema *Schema) WithMax(value float64) *Schema {
	schema.Max = &value
	return schema
}

func (schema *Schema) WithExclusiveMin(value bool) *Schema {
	schema.ExclusiveMin = value
	return schema
}

func (schema *Schema) WithExclusiveMax(value bool) *Schema {
	schema.ExclusiveMax = value
	return schema
}

func (schema *Schema) WithEnum(values ...interface{}) *Schema {
	schema.Enum = values
	return schema
}

func (schema *Schema) WithDefault(defaultValue interface{}) *Schema {
	schema.Default = defaultValue
	return schema
}

func (schema *Schema) WithFormat(value string) *Schema {
	schema.Format = value
	return schema
}

func (schema *Schema) WithLength(i int64) *Schema {
	n := uint64(i)
	schema.MinLength = n
	schema.MaxLength = &n
	return schema
}

func (schema *Schema) WithMinLength(i int64) *Schema {
	n := uint64(i)
	schema.MinLength = n
	return schema
}

func (schema *Schema) WithMaxLength(i int64) *Schema {
	n := uint64(i)
	schema.MaxLength = &n
	return schema
}

func (schema *Schema) WithLengthDecodedBase64(i int64) *Schema {
	n := uint64(i)
	v := (n*8 + 5) / 6
	schema.MinLength = v
	schema.MaxLength = &v
	return schema
}

func (schema *Schema) WithMinLengthDecodedBase64(i int64) *Schema {
	n := uint64(i)
	schema.MinLength = (n*8 + 5) / 6
	return schema
}

func (schema *Schema) WithMaxLengthDecodedBase64(i int64) *Schema {
	n := uint64(i)
	schema.MinLength = (n*8 + 5) / 6
	return schema
}

func (schema *Schema) WithPattern(pattern string) *Schema {
	schema.Pattern = pattern
	schema.compiledPattern = nil
	return schema
}

func (schema *Schema) WithItems(value *Schema) *Schema {
	schema.Items = &SchemaRef{
		Value: value,
	}
	return schema
}

func (schema *Schema) WithMinItems(i int64) *Schema {
	n := uint64(i)
	schema.MinItems = n
	return schema
}

func (schema *Schema) WithMaxItems(i int64) *Schema {
	n := uint64(i)
	schema.MaxItems = &n
	return schema
}

func (schema *Schema) WithUniqueItems(unique bool) *Schema {
	schema.UniqueItems = unique
	return schema
}

func (schema *Schema) WithProperty(name string, propertySchema *Schema) *Schema {
	return schema.WithPropertyRef(name, &SchemaRef{
		Value: propertySchema,
	})
}

func (schema *Schema) WithPropertyRef(name string, ref *SchemaRef) *Schema {
	properties := schema.Properties
	if properties == nil {
		properties = make(Schemas)
		schema.Properties = properties
	}
	properties[name] = ref
	return schema
}

func (schema *Schema) WithProperties(properties map[string]*Schema) *Schema {
	result := make(Schemas, len(properties))
	for k, v := range properties {
		result[k] = &SchemaRef{
			Value: v,
		}
	}
	schema.Properties = result
	return schema
}

func (schema *Schema) WithMinProperties(i int64) *Schema {
	n := uint64(i)
	schema.MinProps = n
	return schema
}

func (schema *Schema) WithMaxProperties(i int64) *Schema {
	n := uint64(i)
	schema.MaxProps = &n
	return schema
}

func (schema *Schema) WithAnyAdditionalProperties() *Schema {
	schema.AdditionalProperties = nil
	t := true
	schema.AdditionalPropertiesAllowed = &t
	return schema
}

func (schema *Schema) WithAdditionalProperties(v *Schema) *Schema {
	if v == nil {
		schema.AdditionalProperties = nil
	} else {
		schema.AdditionalProperties = &SchemaRef{
			Value: v,
		}
	}
	return schema
}

func (schema *Schema) IsEmpty() bool {
	if schema.Type != "" || schema.Format != "" || len(schema.Enum) != 0 ||
		schema.UniqueItems || schema.ExclusiveMin || schema.ExclusiveMax ||
		schema.Nullable || schema.ReadOnly || schema.WriteOnly || schema.AllowEmptyValue ||
		schema.Min != nil || schema.Max != nil || schema.MultipleOf != nil ||
		schema.MinLength != 0 || schema.MaxLength != nil || schema.Pattern != "" ||
		schema.MinItems != 0 || schema.MaxItems != nil ||
		len(schema.Required) != 0 ||
		schema.MinProps != 0 || schema.MaxProps != nil {
		return false
	}
	if n := schema.Not; n != nil && !n.Value.IsEmpty() {
		return false
	}
	if ap := schema.AdditionalProperties; ap != nil && !ap.Value.IsEmpty() {
		return false
	}
	if apa := schema.AdditionalPropertiesAllowed; apa != nil && !*apa {
		return false
	}
	if items := schema.Items; items != nil && !items.Value.IsEmpty() {
		return false
	}
	for _, s := range schema.Properties {
		if !s.Value.IsEmpty() {
			return false
		}
	}
	for _, s := range schema.OneOf {
		if !s.Value.IsEmpty() {
			return false
		}
	}
	for _, s := range schema.AnyOf {
		if !s.Value.IsEmpty() {
			return false
		}
	}
	for _, s := range schema.AllOf {
		if !s.Value.IsEmpty() {
			return false
		}
	}
	return true
}

// Validate returns an error if Schema does not comply with the OpenAPI spec.
func (schema *Schema) Validate(ctx context.Context) error {
	return schema.validate(ctx, []*Schema{})
}

func (schema *Schema) validate(ctx context.Context, stack []*Schema) (err error) {
	validationOpts := getValidationOptions(ctx)

	for _, existing := range stack {
		if existing == schema {
			return
		}
	}
	stack = append(stack, schema)

	if schema.ReadOnly && schema.WriteOnly {
		return errors.New("a property MUST NOT be marked as both readOnly and writeOnly being true")
	}

	for _, item := range schema.OneOf {
		v := item.Value
		if v == nil {
			return foundUnresolvedRef(item.Ref)
		}
		if err = v.validate(ctx, stack); err == nil {
			return
		}
	}

	for _, item := range schema.AnyOf {
		v := item.Value
		if v == nil {
			return foundUnresolvedRef(item.Ref)
		}
		if err = v.validate(ctx, stack); err != nil {
			return
		}
	}

	for _, item := range schema.AllOf {
		v := item.Value
		if v == nil {
			return foundUnresolvedRef(item.Ref)
		}
		if err = v.validate(ctx, stack); err != nil {
			return
		}
	}

	if ref := schema.Not; ref != nil {
		v := ref.Value
		if v == nil {
			return foundUnresolvedRef(ref.Ref)
		}
		if err = v.validate(ctx, stack); err != nil {
			return
		}
	}

	schemaType := schema.Type
	switch schemaType {
	case "":
	case TypeBoolean:
	case TypeNumber:
		if format := schema.Format; len(format) > 0 {
			switch format {
			case "float", "double":
			default:
				if validationOpts.SchemaFormatValidationEnabled {
					return unsupportedFormat(format)
				}
			}
		}
	case TypeInteger:
		if format := schema.Format; len(format) > 0 {
			switch format {
			case "int32", "int64":
			default:
				if validationOpts.SchemaFormatValidationEnabled {
					return unsupportedFormat(format)
				}
			}
		}
	case TypeString:
		if format := schema.Format; len(format) > 0 {
			switch format {
			// Supported by OpenAPIv3.0.3:
			// https://spec.openapis.org/oas/v3.0.3
			case "byte", "binary", "date", "date-time", "password":
			// In JSON Draft-07 (not validated yet though):
			// https://json-schema.org/draft-07/json-schema-release-notes.html#formats
			case "iri", "iri-reference", "uri-template", "idn-email", "idn-hostname":
			case "json-pointer", "relative-json-pointer", "regex", "time":
			// In JSON Draft 2019-09 (not validated yet though):
			// https://json-schema.org/draft/2019-09/release-notes.html#format-vocabulary
			case "duration", "uuid":
			// Defined in some other specification
			case "email", "hostname", "ipv4", "ipv6", "uri", "uri-reference":
			default:
				// Try to check for custom defined formats
				if _, ok := SchemaStringFormats[format]; !ok && validationOpts.SchemaFormatValidationEnabled {
					return unsupportedFormat(format)
				}
			}
		}
		if schema.Pattern != "" && !validationOpts.SchemaPatternValidationDisabled {
			if err = schema.compilePattern(); err != nil {
				return err
			}
		}
	case TypeArray:
		if schema.Items == nil {
			return errors.New("when schema type is 'array', schema 'items' must be non-null")
		}
	case TypeObject:
	default:
		return fmt.Errorf("unsupported 'type' value %q", schemaType)
	}

	if ref := schema.Items; ref != nil {
		v := ref.Value
		if v == nil {
			return foundUnresolvedRef(ref.Ref)
		}
		if err = v.validate(ctx, stack); err != nil {
			return
		}
	}

	properties := make([]string, 0, len(schema.Properties))
	for name := range schema.Properties {
		properties = append(properties, name)
	}
	sort.Strings(properties)
	for _, name := range properties {
		ref := schema.Properties[name]
		v := ref.Value
		if v == nil {
			return foundUnresolvedRef(ref.Ref)
		}
		if err = v.validate(ctx, stack); err != nil {
			return
		}
	}

	if ref := schema.AdditionalProperties; ref != nil {
		v := ref.Value
		if v == nil {
			return foundUnresolvedRef(ref.Ref)
		}
		if err = v.validate(ctx, stack); err != nil {
			return
		}
	}

	if v := schema.ExternalDocs; v != nil {
		if err = v.Validate(ctx); err != nil {
			return fmt.Errorf("invalid external docs: %w", err)
		}
	}

<<<<<<< HEAD
	if x := schema.Example; x != nil && !validationOpts.ExamplesValidation.Disabled {
		if err := validateExampleValue(ctx, x, schema); err != nil {
			return fmt.Errorf("invalid schema example: %s", err)
=======
	if v := schema.Default; v != nil {
		if err := schema.VisitJSON(v); err != nil {
			return fmt.Errorf("invalid schema default: %w", err)
		}
	}

	if x := schema.Example; x != nil && !validationOpts.ExamplesValidationDisabled {
		if err := validateExampleValue(x, schema); err != nil {
			return fmt.Errorf("invalid schema example: %w", err)
>>>>>>> fa5d9a9b
		}
	}

	return
}

func (schema *Schema) IsMatching(value interface{}) bool {
	settings := newSchemaValidationSettings(FailFast())
	return schema.visitJSON(settings, value) == nil
}

func (schema *Schema) IsMatchingJSONBoolean(value bool) bool {
	settings := newSchemaValidationSettings(FailFast())
	return schema.visitJSON(settings, value) == nil
}

func (schema *Schema) IsMatchingJSONNumber(value float64) bool {
	settings := newSchemaValidationSettings(FailFast())
	return schema.visitJSON(settings, value) == nil
}

func (schema *Schema) IsMatchingJSONString(value string) bool {
	settings := newSchemaValidationSettings(FailFast())
	return schema.visitJSON(settings, value) == nil
}

func (schema *Schema) IsMatchingJSONArray(value []interface{}) bool {
	settings := newSchemaValidationSettings(FailFast())
	return schema.visitJSON(settings, value) == nil
}

func (schema *Schema) IsMatchingJSONObject(value map[string]interface{}) bool {
	settings := newSchemaValidationSettings(FailFast())
	return schema.visitJSON(settings, value) == nil
}

func (schema *Schema) VisitJSON(value interface{}, opts ...SchemaValidationOption) error {
	settings := newSchemaValidationSettings(opts...)
	return schema.visitJSON(settings, value)
}

func (schema *Schema) visitJSON(settings *schemaValidationSettings, value interface{}) (err error) {
	switch value := value.(type) {
	case nil:
		return schema.visitJSONNull(settings)
	case float64:
		if math.IsNaN(value) {
			return ErrSchemaInputNaN
		}
		if math.IsInf(value, 0) {
			return ErrSchemaInputInf
		}
	}

	if schema.IsEmpty() {
		return
	}
	if err = schema.visitSetOperations(settings, value); err != nil {
		return
	}

	switch value := value.(type) {
	case bool:
		return schema.visitJSONBoolean(settings, value)
	case int:
		return schema.visitJSONNumber(settings, float64(value))
	case int32:
		return schema.visitJSONNumber(settings, float64(value))
	case int64:
		return schema.visitJSONNumber(settings, float64(value))
	case float64:
		return schema.visitJSONNumber(settings, value)
	case string:
		return schema.visitJSONString(settings, value)
	case []interface{}:
		return schema.visitJSONArray(settings, value)
	case map[string]interface{}:
		return schema.visitJSONObject(settings, value)
	case map[interface{}]interface{}: // for YAML cf. issue #444
		values := make(map[string]interface{}, len(value))
		for key, v := range value {
			if k, ok := key.(string); ok {
				values[k] = v
			}
		}
		if len(value) == len(values) {
			return schema.visitJSONObject(settings, values)
		}
	}
	return &SchemaError{
		Value:       value,
		Schema:      schema,
		SchemaField: "type",
		Reason:      fmt.Sprintf("unhandled value of type %T", value),
	}
}

func (schema *Schema) visitSetOperations(settings *schemaValidationSettings, value interface{}) (err error) {
	if enum := schema.Enum; len(enum) != 0 {
		for _, v := range enum {
			if value == v {
				return
			}
		}
		if settings.failfast {
			return errSchema
		}
		return &SchemaError{
			Value:       value,
			Schema:      schema,
			SchemaField: "enum",
			Reason:      "value is not one of the allowed values",
		}
	}

	if ref := schema.Not; ref != nil {
		v := ref.Value
		if v == nil {
			return foundUnresolvedRef(ref.Ref)
		}
		if err := v.visitJSON(settings, value); err == nil {
			if settings.failfast {
				return errSchema
			}
			return &SchemaError{
				Value:       value,
				Schema:      schema,
				SchemaField: "not",
			}
		}
	}

	if v := schema.OneOf; len(v) > 0 {
		var discriminatorRef string
		if schema.Discriminator != nil {
			pn := schema.Discriminator.PropertyName
			if valuemap, okcheck := value.(map[string]interface{}); okcheck {
				discriminatorVal, okcheck := valuemap[pn]
				if !okcheck {
					return errors.New("input does not contain the discriminator property")
				}

				discriminatorValString, okcheck := discriminatorVal.(string)
				if !okcheck {
					return errors.New("descriminator value is not a string")
				}

				if discriminatorRef, okcheck = schema.Discriminator.Mapping[discriminatorValString]; len(schema.Discriminator.Mapping) > 0 && !okcheck {
					return errors.New("input does not contain a valid discriminator value")
				}
			}
		}

		var (
			ok               = 0
			validationErrors = []error{}
			matchedOneOfIdx  = 0
			tempValue        = value
		)
		// make a deep copy to protect origin value from being injected default value that defined in mismatched oneOf schema
		if settings.asreq || settings.asrep {
			tempValue = deepcopy.Copy(value)
		}
		for idx, item := range v {
			v := item.Value
			if v == nil {
				return foundUnresolvedRef(item.Ref)
			}

			if discriminatorRef != "" && discriminatorRef != item.Ref {
				continue
			}

			if err := v.visitJSON(settings, tempValue); err != nil {
				validationErrors = append(validationErrors, err)
				continue
			}

			matchedOneOfIdx = idx
			ok++
		}

		if ok != 1 {
			if len(validationErrors) > 1 {
				errorMessage := ""
				for _, err := range validationErrors {
					if errorMessage != "" {
						errorMessage += " Or "
					}
					errorMessage += err.Error()
				}
				return errors.New("doesn't match schema due to: " + errorMessage)
			}
			if settings.failfast {
				return errSchema
			}
			e := &SchemaError{
				Value:       value,
				Schema:      schema,
				SchemaField: "oneOf",
			}
			if ok > 1 {
				e.Origin = ErrOneOfConflict
			} else if len(validationErrors) == 1 {
				e.Origin = validationErrors[0]
			}

			return e
		}

		if settings.asreq || settings.asrep {
			_ = v[matchedOneOfIdx].Value.visitJSON(settings, value)
		}
	}

	if v := schema.AnyOf; len(v) > 0 {
		var (
			ok              = false
			matchedAnyOfIdx = 0
			tempValue       = value
		)
		// make a deep copy to protect origin value from being injected default value that defined in mismatched anyOf schema
		if settings.asreq || settings.asrep {
			tempValue = deepcopy.Copy(value)
		}
		for idx, item := range v {
			v := item.Value
			if v == nil {
				return foundUnresolvedRef(item.Ref)
			}
			if err := v.visitJSON(settings, tempValue); err == nil {
				ok = true
				matchedAnyOfIdx = idx
				break
			}
		}
		if !ok {
			if settings.failfast {
				return errSchema
			}
			return &SchemaError{
				Value:       value,
				Schema:      schema,
				SchemaField: "anyOf",
			}
		}

		_ = v[matchedAnyOfIdx].Value.visitJSON(settings, value)
	}

	for _, item := range schema.AllOf {
		v := item.Value
		if v == nil {
			return foundUnresolvedRef(item.Ref)
		}
		if err := v.visitJSON(settings, value); err != nil {
			if settings.failfast {
				return errSchema
			}
			return &SchemaError{
				Value:       value,
				Schema:      schema,
				SchemaField: "allOf",
				Origin:      err,
			}
		}
	}
	return
}

func (schema *Schema) visitJSONNull(settings *schemaValidationSettings) (err error) {
	if schema.Nullable {
		return
	}
	if settings.failfast {
		return errSchema
	}
	return &SchemaError{
		Value:       nil,
		Schema:      schema,
		SchemaField: "nullable",
		Reason:      "Value is not nullable",
	}
}

func (schema *Schema) VisitJSONBoolean(value bool) error {
	settings := newSchemaValidationSettings()
	return schema.visitJSONBoolean(settings, value)
}

func (schema *Schema) visitJSONBoolean(settings *schemaValidationSettings, value bool) (err error) {
	if schemaType := schema.Type; schemaType != "" && schemaType != TypeBoolean {
		return schema.expectedType(settings, TypeBoolean)
	}
	return
}

func (schema *Schema) VisitJSONNumber(value float64) error {
	settings := newSchemaValidationSettings()
	return schema.visitJSONNumber(settings, value)
}

func (schema *Schema) visitJSONNumber(settings *schemaValidationSettings, value float64) error {
	var me MultiError
	schemaType := schema.Type
	if schemaType == TypeInteger {
		if bigFloat := big.NewFloat(value); !bigFloat.IsInt() {
			if settings.failfast {
				return errSchema
			}
			err := &SchemaError{
				Value:       value,
				Schema:      schema,
				SchemaField: "type",
				Reason:      "Value must be an integer",
			}
			if !settings.multiError {
				return err
			}
			me = append(me, err)
		}
	} else if schemaType != "" && schemaType != TypeNumber {
		return schema.expectedType(settings, "number, integer")
	}

	// formats
	if schemaType == TypeInteger && schema.Format != "" {
		formatMin := float64(0)
		formatMax := float64(0)
		switch schema.Format {
		case "int32":
			formatMin = formatMinInt32
			formatMax = formatMaxInt32
		case "int64":
			formatMin = formatMinInt64
			formatMax = formatMaxInt64
		default:
			if settings.formatValidationEnabled {
				return unsupportedFormat(schema.Format)
			}
		}
		if formatMin != 0 && formatMax != 0 && !(formatMin <= value && value <= formatMax) {
			if settings.failfast {
				return errSchema
			}
			err := &SchemaError{
				Value:       value,
				Schema:      schema,
				SchemaField: "format",
				Reason:      fmt.Sprintf("number must be an %s", schema.Format),
			}
			if !settings.multiError {
				return err
			}
			me = append(me, err)
		}
	}

	// "exclusiveMinimum"
	if v := schema.ExclusiveMin; v && !(*schema.Min < value) {
		if settings.failfast {
			return errSchema
		}
		err := &SchemaError{
			Value:       value,
			Schema:      schema,
			SchemaField: "exclusiveMinimum",
			Reason:      fmt.Sprintf("number must be more than %g", *schema.Min),
		}
		if !settings.multiError {
			return err
		}
		me = append(me, err)
	}

	// "exclusiveMaximum"
	if v := schema.ExclusiveMax; v && !(*schema.Max > value) {
		if settings.failfast {
			return errSchema
		}
		err := &SchemaError{
			Value:       value,
			Schema:      schema,
			SchemaField: "exclusiveMaximum",
			Reason:      fmt.Sprintf("number must be less than %g", *schema.Max),
		}
		if !settings.multiError {
			return err
		}
		me = append(me, err)
	}

	// "minimum"
	if v := schema.Min; v != nil && !(*v <= value) {
		if settings.failfast {
			return errSchema
		}
		err := &SchemaError{
			Value:       value,
			Schema:      schema,
			SchemaField: "minimum",
			Reason:      fmt.Sprintf("number must be at least %g", *v),
		}
		if !settings.multiError {
			return err
		}
		me = append(me, err)
	}

	// "maximum"
	if v := schema.Max; v != nil && !(*v >= value) {
		if settings.failfast {
			return errSchema
		}
		err := &SchemaError{
			Value:       value,
			Schema:      schema,
			SchemaField: "maximum",
			Reason:      fmt.Sprintf("number must be at most %g", *v),
		}
		if !settings.multiError {
			return err
		}
		me = append(me, err)
	}

	// "multipleOf"
	if v := schema.MultipleOf; v != nil {
		// "A numeric instance is valid only if division by this keyword's
		//    value results in an integer."
		if bigFloat := big.NewFloat(value / *v); !bigFloat.IsInt() {
			if settings.failfast {
				return errSchema
			}
			err := &SchemaError{
				Value:       value,
				Schema:      schema,
				SchemaField: "multipleOf",
			}
			if !settings.multiError {
				return err
			}
			me = append(me, err)
		}
	}

	if len(me) > 0 {
		return me
	}

	return nil
}

func (schema *Schema) VisitJSONString(value string) error {
	settings := newSchemaValidationSettings()
	return schema.visitJSONString(settings, value)
}

func (schema *Schema) visitJSONString(settings *schemaValidationSettings, value string) error {
	if schemaType := schema.Type; schemaType != "" && schemaType != TypeString {
		return schema.expectedType(settings, TypeString)
	}

	var me MultiError

	// "minLength" and "maxLength"
	minLength := schema.MinLength
	maxLength := schema.MaxLength
	if minLength != 0 || maxLength != nil {
		// JSON schema string lengths are UTF-16, not UTF-8!
		length := int64(0)
		for _, r := range value {
			if utf16.IsSurrogate(r) {
				length += 2
			} else {
				length++
			}
		}
		if minLength != 0 && length < int64(minLength) {
			if settings.failfast {
				return errSchema
			}
			err := &SchemaError{
				Value:       value,
				Schema:      schema,
				SchemaField: "minLength",
				Reason:      fmt.Sprintf("minimum string length is %d", minLength),
			}
			if !settings.multiError {
				return err
			}
			me = append(me, err)
		}
		if maxLength != nil && length > int64(*maxLength) {
			if settings.failfast {
				return errSchema
			}
			err := &SchemaError{
				Value:       value,
				Schema:      schema,
				SchemaField: "maxLength",
				Reason:      fmt.Sprintf("maximum string length is %d", *maxLength),
			}
			if !settings.multiError {
				return err
			}
			me = append(me, err)
		}
	}

	// "pattern"
	if schema.Pattern != "" && schema.compiledPattern == nil && !settings.patternValidationDisabled {
		var err error
		if err = schema.compilePattern(); err != nil {
			if !settings.multiError {
				return err
			}
			me = append(me, err)
		}
	}
	if cp := schema.compiledPattern; cp != nil && !cp.MatchString(value) {
		err := &SchemaError{
			Value:       value,
			Schema:      schema,
			SchemaField: "pattern",
			Reason:      fmt.Sprintf(`string doesn't match the regular expression "%s"`, schema.Pattern),
		}
		if !settings.multiError {
			return err
		}
		me = append(me, err)
	}

	// "format"
	var formatErr string
	if format := schema.Format; format != "" {
		if f, ok := SchemaStringFormats[format]; ok {
			switch {
			case f.regexp != nil && f.callback == nil:
				if cp := f.regexp; !cp.MatchString(value) {
					formatErr = fmt.Sprintf(`string doesn't match the format %q (regular expression "%s")`, format, cp.String())
				}
			case f.regexp == nil && f.callback != nil:
				if err := f.callback(value); err != nil {
					formatErr = err.Error()
				}
			default:
				formatErr = fmt.Sprintf("corrupted entry %q in SchemaStringFormats", format)
			}
		}
	}
	if formatErr != "" {
		err := &SchemaError{
			Value:       value,
			Schema:      schema,
			SchemaField: "format",
			Reason:      formatErr,
		}
		if !settings.multiError {
			return err
		}
		me = append(me, err)

	}

	if len(me) > 0 {
		return me
	}

	return nil
}

func (schema *Schema) VisitJSONArray(value []interface{}) error {
	settings := newSchemaValidationSettings()
	return schema.visitJSONArray(settings, value)
}

func (schema *Schema) visitJSONArray(settings *schemaValidationSettings, value []interface{}) error {
	if schemaType := schema.Type; schemaType != "" && schemaType != TypeArray {
		return schema.expectedType(settings, TypeArray)
	}

	var me MultiError

	lenValue := int64(len(value))

	// "minItems"
	if v := schema.MinItems; v != 0 && lenValue < int64(v) {
		if settings.failfast {
			return errSchema
		}
		err := &SchemaError{
			Value:       value,
			Schema:      schema,
			SchemaField: "minItems",
			Reason:      fmt.Sprintf("minimum number of items is %d", v),
		}
		if !settings.multiError {
			return err
		}
		me = append(me, err)
	}

	// "maxItems"
	if v := schema.MaxItems; v != nil && lenValue > int64(*v) {
		if settings.failfast {
			return errSchema
		}
		err := &SchemaError{
			Value:       value,
			Schema:      schema,
			SchemaField: "maxItems",
			Reason:      fmt.Sprintf("maximum number of items is %d", *v),
		}
		if !settings.multiError {
			return err
		}
		me = append(me, err)
	}

	// "uniqueItems"
	if sliceUniqueItemsChecker == nil {
		sliceUniqueItemsChecker = isSliceOfUniqueItems
	}
	if v := schema.UniqueItems; v && !sliceUniqueItemsChecker(value) {
		if settings.failfast {
			return errSchema
		}
		err := &SchemaError{
			Value:       value,
			Schema:      schema,
			SchemaField: "uniqueItems",
			Reason:      "duplicate items found",
		}
		if !settings.multiError {
			return err
		}
		me = append(me, err)
	}

	// "items"
	if itemSchemaRef := schema.Items; itemSchemaRef != nil {
		itemSchema := itemSchemaRef.Value
		if itemSchema == nil {
			return foundUnresolvedRef(itemSchemaRef.Ref)
		}
		for i, item := range value {
			if err := itemSchema.visitJSON(settings, item); err != nil {
				err = markSchemaErrorIndex(err, i)
				if !settings.multiError {
					return err
				}
				if itemMe, ok := err.(MultiError); ok {
					me = append(me, itemMe...)
				} else {
					me = append(me, err)
				}
			}
		}
	}

	if len(me) > 0 {
		return me
	}

	return nil
}

func (schema *Schema) VisitJSONObject(value map[string]interface{}) error {
	settings := newSchemaValidationSettings()
	return schema.visitJSONObject(settings, value)
}

func (schema *Schema) visitJSONObject(settings *schemaValidationSettings, value map[string]interface{}) error {
	if schemaType := schema.Type; schemaType != "" && schemaType != TypeObject {
		return schema.expectedType(settings, TypeObject)
	}

<<<<<<< HEAD
	var me MultiError

	if settings.asReq || settings.asRes {
		for propName, propSchema := range schema.Properties {
=======
	if settings.asreq || settings.asrep {
		properties := make([]string, 0, len(schema.Properties))
		for propName := range schema.Properties {
			properties = append(properties, propName)
		}
		sort.Strings(properties)
		for _, propName := range properties {
			propSchema := schema.Properties[propName]
>>>>>>> fa5d9a9b
			if value[propName] == nil {
				if dlft := propSchema.Value.Default; dlft != nil {
					value[propName] = dlft
					if f := settings.defaultsSet; f != nil {
						settings.onceSettingDefaults.Do(f)
					}
				}
			} else {
				if settings.asReq && propSchema.Value.ReadOnly {
					me = append(me, fmt.Errorf("readOnly property %q in request example", propName))
				} else if settings.asRes && propSchema.Value.WriteOnly {
					me = append(me, fmt.Errorf("writeOnly property %q in response example", propName))
				}
			}
		}
	}

	// "properties"
	properties := schema.Properties
	lenValue := int64(len(value))

	// "minProperties"
	if v := schema.MinProps; v != 0 && lenValue < int64(v) {
		if settings.failfast {
			return errSchema
		}
		err := &SchemaError{
			Value:       value,
			Schema:      schema,
			SchemaField: "minProperties",
			Reason:      fmt.Sprintf("there must be at least %d properties", v),
		}
		if !settings.multiError {
			return err
		}
		me = append(me, err)
	}

	// "maxProperties"
	if v := schema.MaxProps; v != nil && lenValue > int64(*v) {
		if settings.failfast {
			return errSchema
		}
		err := &SchemaError{
			Value:       value,
			Schema:      schema,
			SchemaField: "maxProperties",
			Reason:      fmt.Sprintf("there must be at most %d properties", *v),
		}
		if !settings.multiError {
			return err
		}
		me = append(me, err)
	}

	// "additionalProperties"
	var additionalProperties *Schema
	if ref := schema.AdditionalProperties; ref != nil {
		additionalProperties = ref.Value
	}
	keys := make([]string, 0, len(value))
	for k := range value {
		keys = append(keys, k)
	}
	sort.Strings(keys)
	for _, k := range keys {
		v := value[k]
		if properties != nil {
			propertyRef := properties[k]
			if propertyRef != nil {
				p := propertyRef.Value
				if p == nil {
					return foundUnresolvedRef(propertyRef.Ref)
				}
				if err := p.visitJSON(settings, v); err != nil {
					if settings.failfast {
						return errSchema
					}
					err = markSchemaErrorKey(err, k)
					if !settings.multiError {
						return err
					}
					if v, ok := err.(MultiError); ok {
						me = append(me, v...)
						continue
					}
					me = append(me, err)
				}
				continue
			}
		}
		allowed := schema.AdditionalPropertiesAllowed
		if additionalProperties != nil || allowed == nil || *allowed {
			if additionalProperties != nil {
				if err := additionalProperties.visitJSON(settings, v); err != nil {
					if settings.failfast {
						return errSchema
					}
					err = markSchemaErrorKey(err, k)
					if !settings.multiError {
						return err
					}
					if v, ok := err.(MultiError); ok {
						me = append(me, v...)
						continue
					}
					me = append(me, err)
				}
			}
			continue
		}
		if settings.failfast {
			return errSchema
		}
		err := &SchemaError{
			Value:       value,
			Schema:      schema,
			SchemaField: "properties",
			Reason:      fmt.Sprintf("property %q is unsupported", k),
		}
		if !settings.multiError {
			return err
		}
		me = append(me, err)
	}

	// "required"
	for _, k := range schema.Required {
		if _, ok := value[k]; !ok {
			if s := schema.Properties[k]; s != nil && s.Value.ReadOnly && settings.asReq {
				continue
			}
			if s := schema.Properties[k]; s != nil && s.Value.WriteOnly && settings.asRes {
				continue
			}
			if settings.failfast {
				return errSchema
			}
			err := markSchemaErrorKey(&SchemaError{
				Value:       value,
				Schema:      schema,
				SchemaField: "required",
				Reason:      fmt.Sprintf("property %q is missing", k),
			}, k)
			if !settings.multiError {
				return err
			}
			me = append(me, err)
		}
	}

	if len(me) > 0 {
		return me
	}

	return nil
}

func (schema *Schema) expectedType(settings *schemaValidationSettings, typ string) error {
	if settings.failfast {
		return errSchema
	}
	return &SchemaError{
		Value:       typ,
		Schema:      schema,
		SchemaField: "type",
		Reason:      "Field must be set to " + schema.Type + " or not be present",
	}
}

func (schema *Schema) compilePattern() (err error) {
	if schema.compiledPattern, err = regexp.Compile(schema.Pattern); err != nil {
		return &SchemaError{
			Schema:      schema,
			SchemaField: "pattern",
			Reason:      fmt.Sprintf("cannot compile pattern %q: %v", schema.Pattern, err),
		}
	}
	return nil
}

type SchemaError struct {
	Value       interface{}
	reversePath []string
	Schema      *Schema
	SchemaField string
	Reason      string
	Origin      error
}

var _ interface{ Unwrap() error } = SchemaError{}

func markSchemaErrorKey(err error, key string) error {
	if v, ok := err.(*SchemaError); ok {
		v.reversePath = append(v.reversePath, key)
		return v
	}
	if v, ok := err.(MultiError); ok {
		for _, e := range v {
			_ = markSchemaErrorKey(e, key)
		}
		return v
	}
	return err
}

func markSchemaErrorIndex(err error, index int) error {
	if v, ok := err.(*SchemaError); ok {
		v.reversePath = append(v.reversePath, strconv.FormatInt(int64(index), 10))
		return v
	}
	if v, ok := err.(MultiError); ok {
		for _, e := range v {
			_ = markSchemaErrorIndex(e, index)
		}
		return v
	}
	return err
}

func (err *SchemaError) JSONPointer() []string {
	reversePath := err.reversePath
	path := append([]string(nil), reversePath...)
	for left, right := 0, len(path)-1; left < right; left, right = left+1, right-1 {
		path[left], path[right] = path[right], path[left]
	}
	return path
}

func (err *SchemaError) Error() string {
	if err.Origin != nil {
		return err.Origin.Error()
	}

	buf := bytes.NewBuffer(make([]byte, 0, 256))
	if len(err.reversePath) > 0 {
		buf.WriteString(`Error at "`)
		reversePath := err.reversePath
		for i := len(reversePath) - 1; i >= 0; i-- {
			buf.WriteByte('/')
			buf.WriteString(reversePath[i])
		}
		buf.WriteString(`": `)
	}
	reason := err.Reason
	if reason == "" {
		buf.WriteString(`Doesn't match schema "`)
		buf.WriteString(err.SchemaField)
		buf.WriteString(`"`)
	} else {
		buf.WriteString(reason)
	}
	if !SchemaErrorDetailsDisabled {
		buf.WriteString("\nSchema:\n  ")
		encoder := json.NewEncoder(buf)
		encoder.SetIndent("  ", "  ")
		if err := encoder.Encode(err.Schema); err != nil {
			panic(err)
		}
		buf.WriteString("\nValue:\n  ")
		if err := encoder.Encode(err.Value); err != nil {
			panic(err)
		}
	}
	return buf.String()
}

func (err SchemaError) Unwrap() error {
	return err.Origin
}

func isSliceOfUniqueItems(xs []interface{}) bool {
	s := len(xs)
	m := make(map[string]struct{}, s)
	for _, x := range xs {
		// The input slice is coverted from a JSON string, there shall
		// have no error when covert it back.
		key, _ := json.Marshal(&x)
		m[string(key)] = struct{}{}
	}
	return s == len(m)
}

// SliceUniqueItemsChecker is an function used to check if an given slice
// have unique items.
type SliceUniqueItemsChecker func(items []interface{}) bool

// By default using predefined func isSliceOfUniqueItems which make use of
// json.Marshal to generate a key for map used to check if a given slice
// have unique items.
var sliceUniqueItemsChecker SliceUniqueItemsChecker = isSliceOfUniqueItems

// RegisterArrayUniqueItemsChecker is used to register a customized function
// used to check if JSON array have unique items.
func RegisterArrayUniqueItemsChecker(fn SliceUniqueItemsChecker) {
	sliceUniqueItemsChecker = fn
}

func unsupportedFormat(format string) error {
	return fmt.Errorf("unsupported 'format' value %q", format)
}<|MERGE_RESOLUTION|>--- conflicted
+++ resolved
@@ -761,21 +761,15 @@
 		}
 	}
 
-<<<<<<< HEAD
-	if x := schema.Example; x != nil && !validationOpts.ExamplesValidation.Disabled {
-		if err := validateExampleValue(ctx, x, schema); err != nil {
-			return fmt.Errorf("invalid schema example: %s", err)
-=======
 	if v := schema.Default; v != nil {
 		if err := schema.VisitJSON(v); err != nil {
 			return fmt.Errorf("invalid schema default: %w", err)
 		}
 	}
 
-	if x := schema.Example; x != nil && !validationOpts.ExamplesValidationDisabled {
-		if err := validateExampleValue(x, schema); err != nil {
+	if x := schema.Example; x != nil && !validationOpts.ExamplesValidation.Disabled {
+		if err := validateExampleValue(ctx, x, schema); err != nil {
 			return fmt.Errorf("invalid schema example: %w", err)
->>>>>>> fa5d9a9b
 		}
 	}
 
@@ -936,7 +930,7 @@
 			tempValue        = value
 		)
 		// make a deep copy to protect origin value from being injected default value that defined in mismatched oneOf schema
-		if settings.asreq || settings.asrep {
+		if settings.asReq || settings.asRes {
 			tempValue = deepcopy.Copy(value)
 		}
 		for idx, item := range v {
@@ -986,7 +980,7 @@
 			return e
 		}
 
-		if settings.asreq || settings.asrep {
+		if settings.asReq || settings.asRes {
 			_ = v[matchedOneOfIdx].Value.visitJSON(settings, value)
 		}
 	}
@@ -998,7 +992,7 @@
 			tempValue       = value
 		)
 		// make a deep copy to protect origin value from being injected default value that defined in mismatched anyOf schema
-		if settings.asreq || settings.asrep {
+		if settings.asReq || settings.asRes {
 			tempValue = deepcopy.Copy(value)
 		}
 		for idx, item := range v {
@@ -1454,13 +1448,9 @@
 		return schema.expectedType(settings, TypeObject)
 	}
 
-<<<<<<< HEAD
 	var me MultiError
 
 	if settings.asReq || settings.asRes {
-		for propName, propSchema := range schema.Properties {
-=======
-	if settings.asreq || settings.asrep {
 		properties := make([]string, 0, len(schema.Properties))
 		for propName := range schema.Properties {
 			properties = append(properties, propName)
@@ -1468,7 +1458,6 @@
 		sort.Strings(properties)
 		for _, propName := range properties {
 			propSchema := schema.Properties[propName]
->>>>>>> fa5d9a9b
 			if value[propName] == nil {
 				if dlft := propSchema.Value.Default; dlft != nil {
 					value[propName] = dlft
