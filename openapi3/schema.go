--- conflicted
+++ resolved
@@ -1335,19 +1335,12 @@
 	}
 	if formatStrErr != "" || formatErr != nil {
 		err := &SchemaError{
-<<<<<<< HEAD
 			Value:                 value,
 			Schema:                schema,
 			SchemaField:           "format",
-			Reason:                formatErr,
+			Reason:                formatStrErr,
+			Origin:                formatErr,
 			customizeMessageError: settings.customizeMessageError,
-=======
-			Value:       value,
-			Schema:      schema,
-			SchemaField: "format",
-			Reason:      formatStrErr,
-			Origin:      formatErr,
->>>>>>> 0d3c1791
 		}
 		if !settings.multiError {
 			return err
