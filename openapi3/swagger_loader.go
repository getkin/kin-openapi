--- conflicted
+++ resolved
@@ -10,10 +10,7 @@
 	"net/url"
 	"path"
 	"reflect"
-<<<<<<< HEAD
 	"strconv"
-=======
->>>>>>> c3e28df8
 	"strings"
 
 	"github.com/ghodss/yaml"
@@ -37,14 +34,9 @@
 	SetMetadata            bool
 	Context                context.Context
 	LoadSwaggerFromURIFunc func(loader *SwaggerLoader, url *url.URL) (*Swagger, error)
-<<<<<<< HEAD
 	visited                map[interface{}]struct{}
 	visitedFiles           map[string]struct{}
 	loadedRemoteSchemas    map[url.URL]*Swagger
-=======
-	visited                map[string]struct{}
-	loadedRemoteSchemas    map[string]*Swagger
->>>>>>> c3e28df8
 }
 
 func WithAllowExternalRefs(allow bool) func(sl *SwaggerLoader) {
@@ -72,22 +64,15 @@
 }
 
 func NewSwaggerLoader(options ...func(*SwaggerLoader)) *SwaggerLoader {
-<<<<<<< HEAD
 	sl := &SwaggerLoader{loadedRemoteSchemas: map[url.URL]*Swagger{}, SetMetadata: true}
-=======
-	sl := &SwaggerLoader{loadedRemoteSchemas: map[string]*Swagger{}, SetMetadata: true}
->>>>>>> c3e28df8
 	for _, o := range options {
 		o(sl)
 	}
 	return sl
-<<<<<<< HEAD
 }
 
 func (swaggerLoader *SwaggerLoader) reset() {
 	swaggerLoader.visitedFiles = make(map[string]struct{})
-=======
->>>>>>> c3e28df8
 }
 
 func (swaggerLoader *SwaggerLoader) LoadSwaggerFromURI(location *url.URL) (*Swagger, error) {
@@ -184,7 +169,6 @@
 }
 
 func (swaggerLoader *SwaggerLoader) LoadSwaggerFromData(data []byte) (*Swagger, error) {
-<<<<<<< HEAD
 	swaggerLoader.reset()
 	return swaggerLoader.loadSwaggerFromDataInternal(data)
 }
@@ -195,9 +179,6 @@
 		return nil, err
 	}
 	return swagger, swaggerLoader.ResolveRefsIn(swagger, nil)
-=======
-	return swaggerLoader.LoadSwaggerFromDataWithPath(data, nil)
->>>>>>> c3e28df8
 }
 
 // LoadSwaggerFromDataWithPath takes the OpenApi spec data in bytes and a path where the resolver can find referred
@@ -232,16 +213,12 @@
 }
 
 func (swaggerLoader *SwaggerLoader) ResolveRefsIn(swagger *Swagger, path *url.URL) (err error) {
-<<<<<<< HEAD
 	if swaggerLoader.visited == nil {
 		swaggerLoader.visited = make(map[interface{}]struct{})
 	}
 	if swaggerLoader.visitedFiles == nil {
 		swaggerLoader.reset()
 	}
-=======
-	swaggerLoader.visited = make(map[string]struct{})
->>>>>>> c3e28df8
 
 	// Visit all components
 	components := swagger.Components
@@ -437,12 +414,12 @@
 	return !strings.Contains(ref, "#")
 }
 
-func (swaggerLoader *SwaggerLoader) resolveComponent(swagger *Swagger, ref string, path *url.URL) (
+func (swaggerLoader *SwaggerLoader) resolveComponent(swagger *Swagger, ref string, prefix string, path *url.URL) (
 	cursor interface{},
 	componentPath *url.URL,
 	err error,
 ) {
-	if swagger, ref, componentPath, err = swaggerLoader.resolveRefSwagger(swagger, ref, path); err != nil {
+	if swagger, ref, componentPath, err = swaggerLoader.resolveRefSwagger(swagger, ref, prefix, path); err != nil {
 		return nil, nil, err
 	}
 
@@ -513,7 +490,7 @@
 	}
 }
 
-func (swaggerLoader *SwaggerLoader) resolveRefSwagger(swagger *Swagger, ref string, path *url.URL) (*Swagger, string, *url.URL, error) {
+func (swaggerLoader *SwaggerLoader) resolveRefSwagger(swagger *Swagger, ref string, prefix string, path *url.URL) (*Swagger, string, *url.URL, error) {
 	componentPath := path
 	if !strings.HasPrefix(ref, "#") {
 		if !swaggerLoader.IsExternalRefsAllowed {
@@ -531,13 +508,8 @@
 			return nil, "", nil, fmt.Errorf("Error while resolving path: %v", err)
 		}
 
-<<<<<<< HEAD
-		if swagger, err = swaggerLoader.loadSwaggerFromURIInternal(resolvedPath); err != nil {
-			return nil, "", nil, fmt.Errorf("Error while resolving reference '%s': %v", ref, err)
-		}
-
 		if swg2, ok := swaggerLoader.loadedRemoteSchemas[*parsedURL]; !ok {
-			if swg2, err = swaggerLoader.LoadSwaggerFromURI(resolvedPath); err != nil {
+			if swg2, err = swaggerLoader.loadSwaggerFromURIInternal(resolvedPath); err != nil {
 				return nil, "", nil, fmt.Errorf("Error while resolving reference '%s': %v", ref, err)
 			}
 			swaggerLoader.loadedRemoteSchemas[*parsedURL] = swg2
@@ -545,6 +517,14 @@
 
 		swagger = swaggerLoader.loadedRemoteSchemas[*parsedURL]
 		ref = fmt.Sprintf("#%s", fragment)
+		if !strings.HasPrefix(ref, prefix) {
+			err := fmt.Errorf("expected prefix '%s' in URI '%s'", prefix, ref)
+			return nil, "", nil, err
+		}
+		id := ref[len(prefix):]
+		if strings.IndexByte(id, '/') >= 0 {
+			return nil, "", nil, failedToResolveRefFragmentPart(ref, id, "failed to strip local path")
+		}
 		componentPath = resolvedPath
 	}
 	return swagger, ref, componentPath, nil
@@ -552,71 +532,36 @@
 func (swaggerLoader *SwaggerLoader) resolved(md Metadata) bool {
 	_, ok := swaggerLoader.visited[md.Path.String()]
 	return ok
-=======
-		key := parsedURL.String()
-		if swg2, ok := swaggerLoader.loadedRemoteSchemas[key]; !ok {
-			if swg2, err = swaggerLoader.LoadSwaggerFromURI(resolvedPath); err != nil {
-				return nil, "", nil, fmt.Errorf("Error while resolving reference '%s': %v", ref, err)
-			}
-			swaggerLoader.loadedRemoteSchemas[key] = swg2
-		}
-
-		swagger = swaggerLoader.loadedRemoteSchemas[key]
-		ref = fmt.Sprintf("#%s", fragment)
-		componentPath = resolvedPath
-	}
-	if !strings.HasPrefix(ref, prefix) {
-		err := fmt.Errorf("expected prefix '%s' in URI '%s'", prefix, ref)
-		return nil, "", nil, err
-	}
-	id = ref[len(prefix):]
-	if strings.IndexByte(id, '/') >= 0 {
-		return nil, "", nil, failedToResolveRefFragmentPart(ref, id, "failed to strip local path")
-	}
-	return &swagger.Components, id, componentPath, nil
->>>>>>> c3e28df8
-}
-func (swaggerLoader *SwaggerLoader) resolved(md Metadata) bool {
-	_, ok := swaggerLoader.visited[md.Path.String()]
-	return ok
-}
-
+}
 func (swaggerLoader *SwaggerLoader) setResolved(md Metadata) {
 	if k := md.Path.String(); k != "" {
 		swaggerLoader.visited[k] = struct{}{}
 	}
 }
 
-func (swaggerLoader *SwaggerLoader) setResolved(md Metadata) {
-	if k := md.Path.String(); k != "" {
-		swaggerLoader.visited[k] = struct{}{}
-	}
-}
 func (swaggerLoader *SwaggerLoader) resolveHeaderRef(swagger *Swagger, component *HeaderRef, path *url.URL) error {
-<<<<<<< HEAD
 	visited := swaggerLoader.visited
 	if _, isVisited := visited[component]; isVisited {
-=======
+		return nil
+	}
+	if !component.IsValid() || component.Resolved() {
+		return nil
+	}
+	if component.IsValue() && swaggerLoader.resolved(component.Value.Metadata) {
+		return nil
+	}
+	visited[component] = struct{}{}
+
 	// Prevent infinite recursion
 	if !component.IsValid() || component.Resolved() {
 		return nil
 	}
 	if component.IsValue() && swaggerLoader.resolved(component.Value.Metadata) {
->>>>>>> c3e28df8
-		return nil
-	}
-
-	// Prevent infinite recursion
-	if !component.IsValid() || component.Resolved() {
-		return nil
-	}
-	if component.IsValue() && swaggerLoader.resolved(component.Value.Metadata) {
 		return nil
 	}
 
 	// Resolve ref
 	const prefix = "#/components/headers/"
-<<<<<<< HEAD
 	if component == nil {
 		return errors.New("invalid header: value MUST be a JSON object")
 	}
@@ -629,7 +574,7 @@
 
 			component.Value = &header
 		} else {
-			untypedResolved, componentPath, err := swaggerLoader.resolveComponent(swagger, ref, path)
+			untypedResolved, componentPath, err := swaggerLoader.resolveComponent(swagger, ref, prefix, path)
 			if err != nil {
 				return err
 			}
@@ -641,25 +586,6 @@
 				return err
 			}
 			component.Value = resolved.Value
-=======
-	if ref := component.Ref; len(ref) > 0 {
-		components, id, componentPath, err := swaggerLoader.resolveComponent(swagger, ref, prefix, path)
-		if err != nil {
-			return err
-		}
-		definitions := components.Headers
-		if definitions == nil {
-			return failedToResolveRefFragment(ref)
-		}
-		resolved := definitions[id]
-		if resolved == nil {
-			return failedToResolveRefFragment(ref)
-		}
-		if resolved.Ref != "" {
-			if err := swaggerLoader.resolveHeaderRef(swagger, resolved, componentPath); err != nil {
-				return err
-			}
->>>>>>> c3e28df8
 		}
 	}
 
@@ -678,7 +604,6 @@
 }
 
 func (swaggerLoader *SwaggerLoader) resolveParameterRef(swagger *Swagger, component *ParameterRef, path *url.URL) error {
-<<<<<<< HEAD
 	visited := swaggerLoader.visited
 	if _, isVisited := visited[component]; isVisited {
 		return nil
@@ -706,7 +631,7 @@
 			}
 			component.Value = &param
 		} else {
-			untypedResolved, componentPath, err := swaggerLoader.resolveComponent(swagger, ref, path)
+			untypedResolved, componentPath, err := swaggerLoader.resolveComponent(swagger, ref, prefix, path)
 			if err != nil {
 				return err
 			}
@@ -718,33 +643,6 @@
 				return err
 			}
 			component.Value = resolved.Value
-=======
-	// Prevent infinite recursion
-	if !component.IsValid() || component.Resolved() {
-		return nil
-	}
-	if component.IsValue() && swaggerLoader.resolved(component.Value.Metadata) {
-		return nil
-	}
-
-	// Resolve ref
-	const prefix = "#/components/parameters/"
-	if ref := component.Ref; len(ref) > 0 {
-		components, id, componentPath, err := swaggerLoader.resolveComponent(swagger, ref, prefix, path)
-		if err != nil {
-			return err
-		}
-		definitions := components.Parameters
-		if definitions == nil {
-			return failedToResolveRefFragmentPart(ref, "parameters", "no parameters")
-		}
-		resolved := definitions[id]
-		if resolved == nil {
-			return failedToResolveRefFragmentPart(ref, id, "cannot find parameter")
-		}
-		if err := swaggerLoader.resolveParameterRef(swagger, resolved, componentPath); err != nil {
-			return err
->>>>>>> c3e28df8
 		}
 	}
 
@@ -779,7 +677,6 @@
 }
 
 func (swaggerLoader *SwaggerLoader) resolveRequestBodyRef(swagger *Swagger, component *RequestBodyRef, path *url.URL) error {
-<<<<<<< HEAD
 	visited := swaggerLoader.visited
 	if _, isVisited := visited[component]; isVisited {
 		return nil
@@ -792,18 +689,8 @@
 	if component.IsValue() && swaggerLoader.resolved(component.Value.Metadata) {
 		return nil
 	}
-=======
-	// Prevent infinite recursion
-	if !component.IsValid() || component.Resolved() {
-		return nil
-	}
-	if component.IsValue() && swaggerLoader.resolved(component.Value.Metadata) {
-		return nil
-	}
->>>>>>> c3e28df8
 
 	const prefix = "#/components/requestBodies/"
-<<<<<<< HEAD
 	if component == nil {
 		return errors.New("invalid requestBody: value MUST be a JSON object")
 	}
@@ -816,7 +703,7 @@
 
 			component.Value = &requestBody
 		} else {
-			untypedResolved, componentPath, err := swaggerLoader.resolveComponent(swagger, ref, path)
+			untypedResolved, componentPath, err := swaggerLoader.resolveComponent(swagger, ref, prefix, path)
 			if err != nil {
 				return err
 			}
@@ -828,23 +715,6 @@
 				return err
 			}
 			component.Value = resolved.Value
-=======
-	if ref := component.Ref; len(ref) > 0 {
-		components, id, componentPath, err := swaggerLoader.resolveComponent(swagger, ref, prefix, path)
-		if err != nil {
-			return err
-		}
-		definitions := components.RequestBodies
-		if definitions == nil {
-			return failedToResolveRefFragmentPart(ref, "requestBodies", "no request bodies")
-		}
-		resolved := definitions[id]
-		if resolved == nil {
-			return failedToResolveRefFragmentPart(ref, id, "cannot find request body")
-		}
-		if err = swaggerLoader.resolveRequestBodyRef(swagger, resolved, componentPath); err != nil {
-			return err
->>>>>>> c3e28df8
 		}
 	}
 
@@ -870,7 +740,6 @@
 	return nil
 }
 
-<<<<<<< HEAD
 func (swaggerLoader *SwaggerLoader) resolveResponseRef(swagger *Swagger, component *ResponseRef, documentPath *url.URL) error {
 	visited := swaggerLoader.visited
 	if _, isVisited := visited[component]; isVisited {
@@ -878,28 +747,18 @@
 	}
 	visited[component] = struct{}{}
 	// Prevent infinite recursion
-	if component == nil || !component.IsValid() || component.Resolved() {
-		return nil
-	}
-	if component.IsValue() && swaggerLoader.resolved(component.Value.Metadata) {
-		return nil
-	}
-=======
-func (swaggerLoader *SwaggerLoader) resolveResponseRef(swagger *Swagger, component *ResponseRef, path *url.URL) error {
-	// Prevent infinite recursion
-	if !component.IsValid() || component.Resolved() {
-		return nil
-	}
-	if component.IsValue() && swaggerLoader.resolved(component.Value.Metadata) {
-		return nil
-	}
->>>>>>> c3e28df8
-
-	const prefix = "#/components/responses/"
-<<<<<<< HEAD
 	if component == nil {
 		return errors.New("invalid response: value MUST be a JSON object")
 	}
+	if !component.IsValid() || component.Resolved() {
+		return nil
+	}
+	if component.IsValue() && swaggerLoader.resolved(component.Value.Metadata) {
+		return nil
+	}
+
+	const prefix = "#/components/responses/"
+
 	ref := component.Ref
 	if ref != "" {
 
@@ -911,7 +770,7 @@
 
 			component.Value = &resp
 		} else {
-			untypedResolved, componentPath, err := swaggerLoader.resolveComponent(swagger, ref, documentPath)
+			untypedResolved, componentPath, err := swaggerLoader.resolveComponent(swagger, ref, prefix, documentPath)
 			if err != nil {
 				return err
 			}
@@ -922,34 +781,14 @@
 			if err := swaggerLoader.resolveResponseRef(swagger, resolved, componentPath); err != nil {
 				return err
 			}
+
 			component.Value = resolved.Value
-=======
-	if ref := component.Ref; len(ref) > 0 {
-		components, id, componentPath, err := swaggerLoader.resolveComponent(swagger, ref, prefix, path)
-		if err != nil {
-			return err
-		}
-		definitions := components.Responses
-		if definitions == nil {
-			return failedToResolveRefFragmentPart(ref, "responses", "no responses")
-		}
-		resolved := definitions[id]
-		if resolved == nil {
-			return failedToResolveRefFragmentPart(ref, id, "cannot find response")
-		}
-		if err := swaggerLoader.resolveResponseRef(swagger, resolved, componentPath); err != nil {
-			return err
->>>>>>> c3e28df8
-		}
-	}
-<<<<<<< HEAD
+		}
+	}
 	refDocumentPath, err := referencedDocumentPath(documentPath, ref)
 	if err != nil {
 		return err
 	}
-=======
-
->>>>>>> c3e28df8
 	swaggerLoader.setResolved(component.Value.Metadata)
 
 	value := component.Value
@@ -986,7 +825,6 @@
 	return nil
 }
 
-<<<<<<< HEAD
 func (swaggerLoader *SwaggerLoader) resolveSchemaRef(swagger *Swagger, component *SchemaRef, documentPath *url.URL) error {
 	visited := swaggerLoader.visited
 	if _, isVisited := visited[component]; isVisited {
@@ -1000,19 +838,8 @@
 	if component.IsValue() && swaggerLoader.resolved(component.Value.Metadata) {
 		return nil
 	}
-=======
-func (swaggerLoader *SwaggerLoader) resolveSchemaRef(swagger *Swagger, component *SchemaRef, path *url.URL) error {
-	// Prevent infinite recursion
-	if !component.IsValid() || component.Resolved() {
-		return nil
-	}
-	if component.IsValue() && swaggerLoader.resolved(component.Value.Metadata) {
-		return nil
-	}
->>>>>>> c3e28df8
 
 	const prefix = "#/components/schemas/"
-<<<<<<< HEAD
 	if component == nil {
 		return errors.New("invalid schema: value MUST be a JSON object")
 	}
@@ -1025,7 +852,7 @@
 			}
 			component.Value = &schema
 		} else {
-			untypedResolved, componentPath, err := swaggerLoader.resolveComponent(swagger, ref, documentPath)
+			untypedResolved, componentPath, err := swaggerLoader.resolveComponent(swagger, ref, prefix, documentPath)
 			if err != nil {
 				return err
 			}
@@ -1038,23 +865,6 @@
 				return err
 			}
 			component.Value = resolved.Value
-=======
-	if ref := component.Ref; len(ref) > 0 {
-		components, id, componentPath, err := swaggerLoader.resolveComponent(swagger, ref, prefix, path)
-		if err != nil {
-			return err
-		}
-		definitions := components.Schemas
-		if definitions == nil {
-			return failedToResolveRefFragmentPart(ref, "schemas", "no schemas")
-		}
-		resolved := definitions[id]
-		if resolved == nil {
-			return failedToResolveRefFragmentPart(ref, id, fmt.Sprintf("failed to find schema in %#v for %#v", definitions, component))
-		}
-		if err := swaggerLoader.resolveSchemaRef(swagger, resolved, componentPath); err != nil {
-			return err
->>>>>>> c3e28df8
 		}
 
 	}
@@ -1063,10 +873,6 @@
 	if err != nil {
 		return err
 	}
-<<<<<<< HEAD
-=======
-
->>>>>>> c3e28df8
 	swaggerLoader.setResolved(component.Value.Metadata)
 
 	value := component.Value
@@ -1115,7 +921,6 @@
 }
 
 func (swaggerLoader *SwaggerLoader) resolveSecuritySchemeRef(swagger *Swagger, component *SecuritySchemeRef, path *url.URL) error {
-<<<<<<< HEAD
 	visited := swaggerLoader.visited
 	if _, isVisited := visited[component]; isVisited {
 		return nil
@@ -1128,18 +933,8 @@
 	if component.IsValue() && swaggerLoader.resolved(component.Value.Metadata) {
 		return nil
 	}
-=======
-	// Prevent infinite recursion
-	if !component.IsValid() || component.Resolved() {
-		return nil
-	}
-	if component.IsValue() && swaggerLoader.resolved(component.Value.Metadata) {
-		return nil
-	}
->>>>>>> c3e28df8
 
 	const prefix = "#/components/securitySchemes/"
-<<<<<<< HEAD
 	if component == nil {
 		return errors.New("invalid securityScheme: value MUST be a JSON object")
 	}
@@ -1152,7 +947,7 @@
 
 			component.Value = &scheme
 		} else {
-			untypedResolved, componentPath, err := swaggerLoader.resolveComponent(swagger, ref, path)
+			untypedResolved, componentPath, err := swaggerLoader.resolveComponent(swagger, ref, prefix, path)
 			if err != nil {
 				return err
 			}
@@ -1164,51 +959,24 @@
 				return err
 			}
 			component.Value = resolved.Value
-=======
-	if ref := component.Ref; len(ref) > 0 {
-		components, id, componentPath, err := swaggerLoader.resolveComponent(swagger, ref, prefix, path)
-		if err != nil {
-			return err
-		}
-		definitions := components.SecuritySchemes
-		if definitions == nil {
-			return failedToResolveRefFragmentPart(ref, "securitySchemes", "no security schemas")
-		}
-		resolved := definitions[id]
-		if resolved == nil {
-			return failedToResolveRefFragmentPart(ref, id, "failed to find security schema")
-		}
-		if err := swaggerLoader.resolveSecuritySchemeRef(swagger, resolved, componentPath); err != nil {
-			return err
->>>>>>> c3e28df8
 		}
 	}
 	return nil
 }
 
 func (swaggerLoader *SwaggerLoader) resolveExampleRef(swagger *Swagger, component *ExampleRef, path *url.URL) error {
-<<<<<<< HEAD
 	visited := swaggerLoader.visited
 	if _, isVisited := visited[component]; isVisited {
 		return nil
 	}
 	visited[component] = struct{}{}
 	// Prevent infinite recursion
-	if !component.IsValid() || component.Resolved() {
+	if component == nil || !component.IsValid() || component.Resolved() {
 		return nil
 	}
 	if component.IsValue() && swaggerLoader.resolved(component.Value.Metadata) {
 		return nil
 	}
-=======
-	// Prevent infinite recursion
-	if !component.IsValid() || component.Resolved() {
-		return nil
-	}
-	if component.IsValue() && swaggerLoader.resolved(component.Value.Metadata) {
-		return nil
-	}
->>>>>>> c3e28df8
 
 	const prefix = "#/components/examples/"
 	if component == nil {
@@ -1223,7 +991,7 @@
 
 			component.Value = &example
 		} else {
-			untypedResolved, componentPath, err := swaggerLoader.resolveComponent(swagger, ref, path)
+			untypedResolved, componentPath, err := swaggerLoader.resolveComponent(swagger, ref, prefix, path)
 			if err != nil {
 				return err
 			}
@@ -1260,7 +1028,7 @@
 
 			component.Value = &link
 		} else {
-			untypedResolved, componentPath, err := swaggerLoader.resolveComponent(swagger, ref, path)
+			untypedResolved, componentPath, err := swaggerLoader.resolveComponent(swagger, ref, prefix, path)
 			if err != nil {
 				return err
 			}
@@ -1273,7 +1041,6 @@
 			}
 			component.Value = resolved.Value
 		}
-<<<<<<< HEAD
 	}
 	return nil
 }
@@ -1303,7 +1070,7 @@
 			}
 			*pathItem = p
 		} else {
-			if swagger, ref, documentPath, err = swaggerLoader.resolveRefSwagger(swagger, ref, documentPath); err != nil {
+			if swagger, ref, documentPath, err = swaggerLoader.resolveRefSwagger(swagger, ref, prefix, documentPath); err != nil {
 				return
 			}
 
@@ -1334,15 +1101,6 @@
 	for _, parameter := range pathItem.Parameters {
 		if err = swaggerLoader.resolveParameterRef(swagger, parameter, refDocumentPath); err != nil {
 			return
-=======
-		definitions := components.Examples
-		if definitions == nil {
-			return failedToResolveRefFragmentPart(ref, "examples", "no examples")
-		}
-		resolved := definitions[id]
-		if resolved == nil {
-			return failedToResolveRefFragmentPart(ref, id, "failed to find example")
->>>>>>> c3e28df8
 		}
 	}
 	for _, operation := range pathItem.Operations() {
