package openapi3

import (
	"context"
	"errors"
	"fmt"
	"sort"

	"github.com/go-openapi/jsonpointer"

	"github.com/getkin/kin-openapi/jsoninfo"
)

// MediaType is specified by OpenAPI/Swagger 3.0 standard.
// See https://github.com/OAI/OpenAPI-Specification/blob/main/versions/3.0.3.md#mediaTypeObject
type MediaType struct {
	ExtensionProps

	Schema   *SchemaRef           `json:"schema,omitempty" yaml:"schema,omitempty"`
	Example  interface{}          `json:"example,omitempty" yaml:"example,omitempty"`
	Examples Examples             `json:"examples,omitempty" yaml:"examples,omitempty"`
	Encoding map[string]*Encoding `json:"encoding,omitempty" yaml:"encoding,omitempty"`
}

var _ jsonpointer.JSONPointable = (*MediaType)(nil)

func NewMediaType() *MediaType {
	return &MediaType{}
}

func (mediaType *MediaType) WithSchema(schema *Schema) *MediaType {
	if schema == nil {
		mediaType.Schema = nil
	} else {
		mediaType.Schema = &SchemaRef{Value: schema}
	}
	return mediaType
}

func (mediaType *MediaType) WithSchemaRef(schema *SchemaRef) *MediaType {
	mediaType.Schema = schema
	return mediaType
}

func (mediaType *MediaType) WithExample(name string, value interface{}) *MediaType {
	example := mediaType.Examples
	if example == nil {
		example = make(map[string]*ExampleRef)
		mediaType.Examples = example
	}
	example[name] = &ExampleRef{
		Value: NewExample(value),
	}
	return mediaType
}

func (mediaType *MediaType) WithEncoding(name string, enc *Encoding) *MediaType {
	encoding := mediaType.Encoding
	if encoding == nil {
		encoding = make(map[string]*Encoding)
		mediaType.Encoding = encoding
	}
	encoding[name] = enc
	return mediaType
}

// MarshalJSON returns the JSON encoding of MediaType.
func (mediaType *MediaType) MarshalJSON() ([]byte, error) {
	return jsoninfo.MarshalStrictStruct(mediaType)
}

// UnmarshalJSON sets MediaType to a copy of data.
func (mediaType *MediaType) UnmarshalJSON(data []byte) error {
	return jsoninfo.UnmarshalStrictStruct(data, mediaType)
}

// Validate returns an error if MediaType does not comply with the OpenAPI spec.
func (mediaType *MediaType) Validate(ctx context.Context) error {
	if mediaType == nil {
		return nil
	}
	if schema := mediaType.Schema; schema != nil {
		if err := schema.Validate(ctx); err != nil {
			return err
		}

		if mediaType.Example != nil && mediaType.Examples != nil {
			return errors.New("example and examples are mutually exclusive")
		}

		if vo := getValidationOptions(ctx); vo.ExamplesValidation.Disabled {
			return nil
		}

		if example := mediaType.Example; example != nil {
<<<<<<< HEAD
			if err := validateExampleValue(ctx, example, schema.Value); err != nil {
				return err
=======
			if err := validateExampleValue(example, schema.Value); err != nil {
				return fmt.Errorf("invalid example: %w", err)
>>>>>>> e95ed347
			}
		}

		if examples := mediaType.Examples; examples != nil {
			names := make([]string, 0, len(examples))
			for name := range examples {
				names = append(names, name)
			}
			sort.Strings(names)
			for _, k := range names {
				v := examples[k]
				if err := v.Validate(ctx); err != nil {
					return fmt.Errorf("example %s: %w", k, err)
				}
<<<<<<< HEAD
				if err := validateExampleValue(ctx, v.Value.Value, schema.Value); err != nil {
					return fmt.Errorf("%s: %w", k, err)
=======
				if err := validateExampleValue(v.Value.Value, schema.Value); err != nil {
					return fmt.Errorf("example %s: %w", k, err)
>>>>>>> e95ed347
				}
			}
		}
	}

	return nil
}

// JSONLookup implements github.com/go-openapi/jsonpointer#JSONPointable
func (mediaType MediaType) JSONLookup(token string) (interface{}, error) {
	switch token {
	case "schema":
		if mediaType.Schema != nil {
			if mediaType.Schema.Ref != "" {
				return &Ref{Ref: mediaType.Schema.Ref}, nil
			}
			return mediaType.Schema.Value, nil
		}
	case "example":
		return mediaType.Example, nil
	case "examples":
		return mediaType.Examples, nil
	case "encoding":
		return mediaType.Encoding, nil
	}
	v, _, err := jsonpointer.GetForToken(mediaType.ExtensionProps, token)
	return v, err
}<|MERGE_RESOLUTION|>--- conflicted
+++ resolved
@@ -93,13 +93,8 @@
 		}
 
 		if example := mediaType.Example; example != nil {
-<<<<<<< HEAD
 			if err := validateExampleValue(ctx, example, schema.Value); err != nil {
-				return err
-=======
-			if err := validateExampleValue(example, schema.Value); err != nil {
 				return fmt.Errorf("invalid example: %w", err)
->>>>>>> e95ed347
 			}
 		}
 
@@ -114,13 +109,8 @@
 				if err := v.Validate(ctx); err != nil {
 					return fmt.Errorf("example %s: %w", k, err)
 				}
-<<<<<<< HEAD
 				if err := validateExampleValue(ctx, v.Value.Value, schema.Value); err != nil {
-					return fmt.Errorf("%s: %w", k, err)
-=======
-				if err := validateExampleValue(v.Value.Value, schema.Value); err != nil {
 					return fmt.Errorf("example %s: %w", k, err)
->>>>>>> e95ed347
 				}
 			}
 		}
