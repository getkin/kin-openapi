--- conflicted
+++ resolved
@@ -236,8 +236,6 @@
 	err = expect(req, resp)
 	require.IsType(t, &openapi3filter.RequestError{}, err)
 
-<<<<<<< HEAD
-=======
 	req = ExampleRequest{
 		Method: "GET",
 		URL:    "http://example.com/api/issue151?par2=par1_is_missing",
@@ -246,7 +244,6 @@
 	require.IsType(t, &openapi3filter.RequestError{}, err)
 
 	// Test query parameter openapi3filter
->>>>>>> 305b672e
 	req = ExampleRequest{
 		Method: "POST",
 		URL:    "http://example.com/api/prefix/v/suffix?queryArgAnyOf=ae&queryArgOneOf=ac&queryArgAllOf=2017-12-31T11:59:59",
