--- conflicted
+++ resolved
@@ -72,6 +72,7 @@
 		if err = ValidateParameter(ctx, input, parameter); err != nil && !options.MultiError {
 			return err
 		}
+
 		if err != nil {
 			me = append(me, err)
 		}
@@ -82,6 +83,7 @@
 		if err = ValidateParameter(ctx, input, parameter.Value); err != nil && !options.MultiError {
 			return err
 		}
+
 		if err != nil {
 			me = append(me, err)
 		}
@@ -93,30 +95,12 @@
 		if err = ValidateRequestBody(ctx, input, requestBody.Value); err != nil && !options.MultiError {
 			return err
 		}
+
 		if err != nil {
 			me = append(me, err)
 		}
 	}
 
-<<<<<<< HEAD
-	// Security
-	security := operation.Security
-	// If there aren't any security requirements for the operation
-	if security == nil {
-		// Use the global security requirements.
-		security = &route.Spec.Security
-	}
-	if security != nil {
-		if err = ValidateSecurityRequirements(ctx, input, *security); err != nil && !options.MultiError {
-			return err
-		}
-		if err != nil {
-			me = append(me, err)
-		}
-	}
-
-=======
->>>>>>> ebcbb726
 	if len(me) > 0 {
 		return me
 	}
@@ -158,7 +142,6 @@
 		}
 		schema = parameter.Schema.Value
 	}
-<<<<<<< HEAD
 
 	// Set default value if needed
 	if value == nil && schema != nil && schema.Default != nil {
@@ -183,11 +166,6 @@
 		}
 	}
 
-	// Validate a parameter's value.
-	if value == nil {
-		if parameter.Required {
-			return &RequestError{Input: input, Parameter: parameter, Err: ErrInvalidRequired}
-=======
 	// Validate a parameter's value and presence.
 	if parameter.Required && !found {
 		return &RequestError{Input: input, Parameter: parameter, Reason: ErrInvalidRequired.Error(), Err: ErrInvalidRequired}
@@ -196,7 +174,6 @@
 	if isNilValue(value) {
 		if !parameter.AllowEmptyValue && found {
 			return &RequestError{Input: input, Parameter: parameter, Reason: ErrInvalidEmptyValue.Error(), Err: ErrInvalidEmptyValue}
->>>>>>> ebcbb726
 		}
 		return nil
 	}
@@ -223,13 +200,16 @@
 // The function returns RequestError with ErrInvalidRequired cause when a value is required but not defined.
 // The function returns RequestError with a openapi3.SchemaError cause when a value is invalid by JSON schema.
 func ValidateRequestBody(ctx context.Context, input *RequestValidationInput, requestBody *openapi3.RequestBody) error {
+	var (
+		req  = input.Request
+		data []byte
+	)
+
 	options := input.Options
 	if options == nil {
 		options = DefaultOptions
 	}
 
-	var data []byte
-	req := input.Request
 	if req.Body != http.NoBody && req.Body != nil {
 		defer req.Body.Close()
 		var err error
