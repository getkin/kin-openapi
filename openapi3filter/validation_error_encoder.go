package openapi3filter

import (
	"context"
	"fmt"
	"net/http"
	"strings"

	"github.com/getkin/kin-openapi/openapi3"
	"github.com/getkin/kin-openapi/routers"
)

// ValidationErrorEncoder wraps a base ErrorEncoder to handle ValidationErrors
type ValidationErrorEncoder struct {
	Encoder ErrorEncoder
}

// Encode implements the ErrorEncoder interface for encoding ValidationErrors
func (enc *ValidationErrorEncoder) Encode(ctx context.Context, err error, w http.ResponseWriter) {
	if e, ok := err.(*routers.RouteError); ok {
		cErr := convertRouteError(e)
		enc.Encoder(ctx, cErr, w)
		return
	}

	e, ok := err.(*RequestError)
	if !ok {
		enc.Encoder(ctx, err, w)
		return
	}

	var cErr *ValidationError
	if e.Err == nil {
		cErr = convertBasicRequestError(e)
	} else if e.Err == ErrInvalidRequired {
		cErr = convertErrInvalidRequired(e)
	} else if e.Err == ErrInvalidEmptyValue {
		cErr = convertErrInvalidEmptyValue(e)
	} else if innerErr, ok := e.Err.(*ParseError); ok {
		cErr = convertParseError(e, innerErr)
	} else if innerErr, ok := e.Err.(*openapi3.SchemaError); ok {
		cErr = convertSchemaError(e, innerErr)
	}

	if cErr != nil {
		enc.Encoder(ctx, cErr, w)
		return
	}
	enc.Encoder(ctx, err, w)
}

func convertRouteError(e *routers.RouteError) *ValidationError {
	status := http.StatusNotFound
	if e.Error() == routers.ErrMethodNotAllowed.Error() {
		status = http.StatusMethodNotAllowed
	}
	return &ValidationError{Status: status, Title: e.Error()}
}

func convertBasicRequestError(e *RequestError) *ValidationError {
	if strings.HasPrefix(e.Reason, prefixInvalidCT) {
		if strings.HasSuffix(e.Reason, `""`) {
			return &ValidationError{
				Status: http.StatusUnsupportedMediaType,
				Title:  "header Content-Type is required",
			}
		}
		return &ValidationError{
			Status: http.StatusUnsupportedMediaType,
			Title:  prefixUnsupportedCT + strings.TrimPrefix(e.Reason, prefixInvalidCT),
		}
	}
	return &ValidationError{
		Status: http.StatusBadRequest,
		Title:  e.Error(),
	}
}

func convertErrInvalidRequired(e *RequestError) *ValidationError {
	if e.Err == ErrInvalidRequired && e.Parameter != nil {
		return &ValidationError{
			Status: http.StatusBadRequest,
			Title:  fmt.Sprintf("parameter %q in %s is required", e.Parameter.Name, e.Parameter.In),
		}
	}
	return &ValidationError{
		Status: http.StatusBadRequest,
		Title:  e.Error(),
	}
}

func convertErrInvalidEmptyValue(e *RequestError) *ValidationError {
	if e.Err == ErrInvalidEmptyValue && e.Parameter != nil {
		return &ValidationError{
			Status: http.StatusBadRequest,
			Title:  fmt.Sprintf("parameter %q in %s is not allowed to be empty", e.Parameter.Name, e.Parameter.In),
		}
	}
	return &ValidationError{
		Status: http.StatusBadRequest,
		Title:  e.Error(),
	}
}

func convertParseError(e *RequestError, innerErr *ParseError) *ValidationError {
	// We treat path params of the wrong type like a 404 instead of a 400
	if innerErr.Kind == KindInvalidFormat && e.Parameter != nil && e.Parameter.In == "path" {
		return &ValidationError{
			Status: http.StatusNotFound,
			Title:  fmt.Sprintf("resource not found with %q value: %v", e.Parameter.Name, innerErr.Value),
		}
	} else if strings.HasPrefix(innerErr.Reason, prefixUnsupportedCT) {
		return &ValidationError{
			Status: http.StatusUnsupportedMediaType,
			Title:  innerErr.Reason,
		}
	} else if innerErr.RootCause() != nil {
		if rootErr, ok := innerErr.Cause.(*ParseError); ok &&
			rootErr.Kind == KindInvalidFormat && e.Parameter.In == "query" {
			return &ValidationError{
				Status: http.StatusBadRequest,
				Title: fmt.Sprintf("parameter %q in %s is invalid: %v is %s",
					e.Parameter.Name, e.Parameter.In, rootErr.Value, rootErr.Reason),
			}
		}
		return &ValidationError{
			Status: http.StatusBadRequest,
			Title:  innerErr.Reason,
		}
	}
	return nil
}

func convertSchemaError(e *RequestError, innerErr *openapi3.SchemaError) *ValidationError {
	cErr := &ValidationError{Title: innerErr.Reason}

	// Handle "Origin" error
	if originErr, ok := innerErr.Origin.(*openapi3.SchemaError); ok {
		cErr = convertSchemaError(e, originErr)
	}

	// Add http status code
	if e.Parameter != nil {
		cErr.Status = http.StatusBadRequest
	} else if e.RequestBody != nil {
		cErr.Status = http.StatusUnprocessableEntity
	}

	// Add error source
	if e.Parameter != nil {
		// We have a JSONPointer in the query param too so need to
		// make sure 'Parameter' check takes priority over 'Pointer'
<<<<<<< HEAD
		cErr.Source = &ValidationErrorSource{
			Parameter: e.Parameter.Name,
		}
	} else if innerErr.JSONPointer() != nil {
		pointer := innerErr.JSONPointer()

		cErr.Source = &ValidationErrorSource{
			Pointer: toJSONPointer(pointer),
		}
=======
		cErr.Source = &ValidationErrorSource{Parameter: e.Parameter.Name}
	} else if ptr := innerErr.JSONPointer(); ptr != nil {
		cErr.Source = &ValidationErrorSource{Pointer: toJSONPointer(ptr)}
>>>>>>> cc09e847
	}

	// Add details on allowed values for enums
	if innerErr.SchemaField == "enum" {
		enums := make([]string, 0, len(innerErr.Schema.Enum))
		for _, enum := range innerErr.Schema.Enum {
			enums = append(enums, fmt.Sprintf("%v", enum))
		}
		cErr.Detail = fmt.Sprintf("value %v at %s must be one of: %s",
			innerErr.Value,
			toJSONPointer(innerErr.JSONPointer()),
			strings.Join(enums, ", "))
		value := fmt.Sprintf("%v", innerErr.Value)
		if e.Parameter != nil &&
			(e.Parameter.Explode == nil || *e.Parameter.Explode) &&
			(e.Parameter.Style == "" || e.Parameter.Style == "form") &&
			strings.Contains(value, ",") {
			parts := strings.Split(value, ",")
			cErr.Detail = fmt.Sprintf("%s; perhaps you intended '?%s=%s'",
				cErr.Detail,
				e.Parameter.Name,
				strings.Join(parts, "&"+e.Parameter.Name+"="))
		}
	}
	return cErr
}

func toJSONPointer(reversePath []string) string {
	return "/" + strings.Join(reversePath, "/")
}<|MERGE_RESOLUTION|>--- conflicted
+++ resolved
@@ -150,21 +150,9 @@
 	if e.Parameter != nil {
 		// We have a JSONPointer in the query param too so need to
 		// make sure 'Parameter' check takes priority over 'Pointer'
-<<<<<<< HEAD
-		cErr.Source = &ValidationErrorSource{
-			Parameter: e.Parameter.Name,
-		}
-	} else if innerErr.JSONPointer() != nil {
-		pointer := innerErr.JSONPointer()
-
-		cErr.Source = &ValidationErrorSource{
-			Pointer: toJSONPointer(pointer),
-		}
-=======
 		cErr.Source = &ValidationErrorSource{Parameter: e.Parameter.Name}
 	} else if ptr := innerErr.JSONPointer(); ptr != nil {
 		cErr.Source = &ValidationErrorSource{Pointer: toJSONPointer(ptr)}
->>>>>>> cc09e847
 	}
 
 	// Add details on allowed values for enums
