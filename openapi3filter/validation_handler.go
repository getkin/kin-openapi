package openapi3filter

import (
	"context"
	"fmt"
	"github.com/getkin/kin-openapi/openapi3"
	"net/http"
<<<<<<< HEAD
	"net/url"
=======

	"github.com/getkin/kin-openapi/openapi3"
	"github.com/getkin/kin-openapi/routers"
	legacyrouter "github.com/getkin/kin-openapi/routers/legacy"
>>>>>>> cc09e847
)

// AuthenticationFunc allows for custom security requirement validation.
// A non-nil error fails authentication according to https://spec.openapis.org/oas/v3.1.0#security-requirement-object
// See ValidateSecurityRequirements
type AuthenticationFunc func(context.Context, *AuthenticationInput) error

// NoopAuthenticationFunc is an AuthenticationFunc
func NoopAuthenticationFunc(context.Context, *AuthenticationInput) error { return nil }

var _ AuthenticationFunc = NoopAuthenticationFunc

type ValidationHandler struct {
	Handler            http.Handler
	AuthenticationFunc AuthenticationFunc
	File               string
	ErrorEncoder       ErrorEncoder
<<<<<<< HEAD
	IgnoreServerErrors bool
	router             *Router
}

func (h *ValidationHandler) Load() error {
	h.router = NewRouter()

	err := h.LoadSwagger()
=======
	router             routers.Router
}

func (h *ValidationHandler) Load() error {
	loader := openapi3.NewLoader()
	doc, err := loader.LoadFromFile(h.File)
>>>>>>> cc09e847
	if err != nil {
		return err
	}
	if err := doc.Validate(loader.Context); err != nil {
		return err
	}
	if h.router, err = legacyrouter.NewRouter(doc); err != nil {
		return err
	}

	// set defaults
	if h.Handler == nil {
		h.Handler = http.DefaultServeMux
	}
	if h.AuthenticationFunc == nil {
		h.AuthenticationFunc = NoopAuthenticationFunc
	}
	if h.ErrorEncoder == nil {
		h.ErrorEncoder = DefaultErrorEncoder
	}

	return nil
}

<<<<<<< HEAD
func (h *ValidationHandler) LoadSwagger() error {
	swagger, err := openapi3.NewSwaggerLoader().LoadSwaggerFromFile(h.SwaggerFile)
	if err != nil {
		return err
	}
	if h.IgnoreServerErrors {
		// remove servers from the OpenAPI spec if we shouldn't validate them
		swagger, err = h.removeServers(swagger)
		if err != nil {
			return err
		}
	}
	return h.router.AddSwagger(swagger)
}

=======
>>>>>>> cc09e847
func (h *ValidationHandler) ServeHTTP(w http.ResponseWriter, r *http.Request) {
	if handled := h.before(w, r); handled {
		return
	}
	// TODO: validateResponse
	h.Handler.ServeHTTP(w, r)
}

// Middleware implements gorilla/mux MiddlewareFunc
func (h *ValidationHandler) Middleware(next http.Handler) http.Handler {
	return http.HandlerFunc(func(w http.ResponseWriter, r *http.Request) {
		if handled := h.before(w, r); handled {
			return
		}
		// TODO: validateResponse
		next.ServeHTTP(w, r)
	})
}

func (h *ValidationHandler) before(w http.ResponseWriter, r *http.Request) (handled bool) {
<<<<<<< HEAD
	err := h.validateRequest(r)
	if err != nil {
=======
	if err := h.validateRequest(r); err != nil {
>>>>>>> cc09e847
		h.ErrorEncoder(r.Context(), err, w)
		return true
	}
	return false
}

func (h *ValidationHandler) validateRequest(r *http.Request) error {
	// Find route
	route, pathParams, err := h.router.FindRoute(r)
	if err != nil {
		return err
	}

	options := &Options{
		AuthenticationFunc: h.AuthenticationFunc,
	}

	// Validate request
	requestValidationInput := &RequestValidationInput{
		Request:    r,
		PathParams: pathParams,
		Route:      route,
		Options:    options,
	}
	if err = ValidateRequest(r.Context(), requestValidationInput); err != nil {
		return err
	}

	return nil
}

// removeServers remove servers from the OpenAPI spec if we shouldn't validate them.
//
// It also rewrites all the paths to begin with the server path, so that the paths still work.
// This assumes that all servers share the same path (e.g., all have /v1), or return an error.
func (h *ValidationHandler) removeServers(swagger *openapi3.Swagger) (*openapi3.Swagger, error) {
	// collect API pathPrefix path prefixes
	prefixes := make(map[string]struct{}, 0) // a "set"
	for _, s := range swagger.Servers {
		u, err := url.Parse(s.URL)
		if err != nil {
			return nil, err
		}
		prefixes[u.Path] = struct{}{}
	}
	if len(prefixes) != 1 {
		return nil, fmt.Errorf("requires a single API pathPrefix path prefix: %v", prefixes)
	}
	var prefix string
	for k := range prefixes {
		prefix = k
	}

	// update the paths to start with the API pathPrefix path prefixes
	paths := make(openapi3.Paths, 0)
	for key, path := range swagger.Paths {
		paths[prefix+key] = path
	}
	swagger.Paths = paths

	// now remove the servers
	swagger.Servers = nil

	return swagger, nil
}<|MERGE_RESOLUTION|>--- conflicted
+++ resolved
@@ -3,16 +3,12 @@
 import (
 	"context"
 	"fmt"
-	"github.com/getkin/kin-openapi/openapi3"
 	"net/http"
-<<<<<<< HEAD
 	"net/url"
-=======
 
 	"github.com/getkin/kin-openapi/openapi3"
 	"github.com/getkin/kin-openapi/routers"
 	legacyrouter "github.com/getkin/kin-openapi/routers/legacy"
->>>>>>> cc09e847
 )
 
 // AuthenticationFunc allows for custom security requirement validation.
@@ -30,23 +26,12 @@
 	AuthenticationFunc AuthenticationFunc
 	File               string
 	ErrorEncoder       ErrorEncoder
-<<<<<<< HEAD
-	IgnoreServerErrors bool
-	router             *Router
-}
-
-func (h *ValidationHandler) Load() error {
-	h.router = NewRouter()
-
-	err := h.LoadSwagger()
-=======
 	router             routers.Router
 }
 
 func (h *ValidationHandler) Load() error {
 	loader := openapi3.NewLoader()
 	doc, err := loader.LoadFromFile(h.File)
->>>>>>> cc09e847
 	if err != nil {
 		return err
 	}
@@ -71,24 +56,6 @@
 	return nil
 }
 
-<<<<<<< HEAD
-func (h *ValidationHandler) LoadSwagger() error {
-	swagger, err := openapi3.NewSwaggerLoader().LoadSwaggerFromFile(h.SwaggerFile)
-	if err != nil {
-		return err
-	}
-	if h.IgnoreServerErrors {
-		// remove servers from the OpenAPI spec if we shouldn't validate them
-		swagger, err = h.removeServers(swagger)
-		if err != nil {
-			return err
-		}
-	}
-	return h.router.AddSwagger(swagger)
-}
-
-=======
->>>>>>> cc09e847
 func (h *ValidationHandler) ServeHTTP(w http.ResponseWriter, r *http.Request) {
 	if handled := h.before(w, r); handled {
 		return
@@ -109,12 +76,7 @@
 }
 
 func (h *ValidationHandler) before(w http.ResponseWriter, r *http.Request) (handled bool) {
-<<<<<<< HEAD
-	err := h.validateRequest(r)
-	if err != nil {
-=======
 	if err := h.validateRequest(r); err != nil {
->>>>>>> cc09e847
 		h.ErrorEncoder(r.Context(), err, w)
 		return true
 	}
@@ -150,7 +112,7 @@
 //
 // It also rewrites all the paths to begin with the server path, so that the paths still work.
 // This assumes that all servers share the same path (e.g., all have /v1), or return an error.
-func (h *ValidationHandler) removeServers(swagger *openapi3.Swagger) (*openapi3.Swagger, error) {
+func (h *ValidationHandler) removeServers(swagger *openapi3.T) (*openapi3.T, error) {
 	// collect API pathPrefix path prefixes
 	prefixes := make(map[string]struct{}, 0) // a "set"
 	for _, s := range swagger.Servers {
