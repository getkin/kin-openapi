--- conflicted
+++ resolved
@@ -41,12 +41,7 @@
 }
 
 func (h *ValidationHandler) ServeHTTP(w http.ResponseWriter, r *http.Request) {
-<<<<<<< HEAD
-	if err := h.validateRequest(r); err != nil {
-		h.ErrorEncoder(r.Context(), err, w)
-=======
 	if handled := h.before(w, r); handled {
->>>>>>> e46af0f1
 		return
 	}
 	// TODO: validateResponse
