--- conflicted
+++ resolved
@@ -26,12 +26,8 @@
 func (h *ValidationHandler) Load() error {
 	h.router = NewRouter()
 
-<<<<<<< HEAD
 	err := h.LoadSwagger()
 	if err != nil {
-=======
-	if err := h.router.AddSwaggerFromFile(h.SwaggerFile); err != nil {
->>>>>>> d5e00c2b
 		return err
 	}
 
